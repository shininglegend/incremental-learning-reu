import argparse
import os
import yaml
import torch
import torch.nn as nn
import torch.optim as optim

from agem import agem
from agem.learning_rate import TALearningRateScheduler
from em_tools import clustering_memory
from dataset_tools.load_dataset import load_dataset
from visualization_analysis.visualization_analysis import TAGemVisualizer, Timer
from utils import task_introduction


def load_config(config_path="config/default.yaml"):
    """Load configuration from YAML file."""
    with open(config_path, "r") as file:
        config = yaml.safe_load(file)
    return config


def parse_args():
    """Parse command line arguments."""
    parser = argparse.ArgumentParser(description="TA-A-GEM Incremental Learning")
    parser.add_argument(
        "--config",
        type=str,
        default="utils/default.yaml",
        help="Path to configuration file",
    )
    parser.add_argument(
        "--task_type",
        type=str,
        default=None,
        choices=["permutation", "rotation", "class_split"],
        help="Type of task transformation",
    )
    parser.add_argument(
        "--experiment_name",
        type=str,
        default=None,
        help="Name for the experiment (used for MLflow experiment naming)",
    )
    parser.add_argument(
        "--dataset",
        type=str,
        default=None,
        choices=["mnist", "fashion_mnist"],
        help="Which dataset to use",
    )
    parser.add_argument(
        "--lite",
        action="store_true",
        default=None,
        help="Run in quick test mode with fewer tasks and data",
    )
    parser.add_argument(
        "--no_verbose",
        action="store_true",
        default=False,
        help="Turn off printing dynamic progress reports for sbatch",
    )
    parser.add_argument(
        "--output_dir",
        type=str,
        default=None,
        help="Path to store the output in, should be a folder",
    )
    parser.add_argument("--data_dir", type=str, default=None, help="Path to dataset")
    return parser.parse_args()


def create_model(config):
    """Create and return a simple MLP model."""

    class SimpleMLP(nn.Module):
        def __init__(self, input_dim, hidden_dim, num_classes):
            super(SimpleMLP, self).__init__()
            self.fc1 = nn.Linear(input_dim, hidden_dim)
            self.relu1 = nn.ReLU()
            self.fc2 = nn.Linear(hidden_dim, hidden_dim)
            self.relu2 = nn.ReLU()
            self.fc3 = nn.Linear(hidden_dim, num_classes)

        def forward(self, x):
            # Ensure consistent flattening regardless of input shape
            if len(x.shape) > 2:
                x = x.view(x.size(0), -1)  # Flatten to (batch_size, features)
            elif len(x.shape) == 1:
                x = x.unsqueeze(0)  # Add batch dimension if missing
            x = self.fc1(x)
            x = self.relu1(x)
            x = self.fc2(x)
            x = self.relu2(x)
            x = self.fc3(x)
            return x

    return SimpleMLP(config["input_dim"], config["hidden_dim"], config["num_classes"])


def initialize_system():
    """Initialize the complete TA-A-GEM system with configuration."""
    args = parse_args()

    # Load configuration
    config = load_config(args.config)

    # Set some default values that aren't in the config file
    config["verbose"] = True
    config["data_dir"] = None

    # Override config with command line arguments
    if args.task_type is not None:
        config["task_type"] = args.task_type
    if args.lite is not None:
        config["lite"] = args.lite
    if args.dataset is not None:
        config["dataset_name"] = args.dataset
    if args.output_dir is not None:
        config["output_dir"] = args.output_dir
    if args.no_verbose is not None:
        config["verbose"] = not args.no_verbose  # Note: Inverted.
    if args.data_dir is not None:
        config["data_dir"] = args.data_dir
    if args.experiment_name is not None:
        config["experiment_name"] = args.experiment_name

    # Determine configuration based on task type
    task_specific_config = config["task_specific"][config["task_type"]]
    config["num_pools"] = task_specific_config["num_pools"]
    config["clusters_per_pool"] = task_specific_config["clusters_per_pool"]
    config["num_tasks"] = task_specific_config["num_tasks"]

    # Apply lite mode overrides
    if config["lite"]:
        config["num_tasks"] = 2
        config["batch_size"] = 50

    # Create params dictionary for compatibility
    params = {
        "batch_size": config["batch_size"],
        "dataset_name": config["dataset_name"],
        "experiment_name": config["experiment_name"],
        "hidden_dim": config["hidden_dim"],
        "input_dim": config["input_dim"],
        "learning_rate": config["learning_rate"],
        "memory_size_p": config["memory_size_p"],
        "memory_size_q": config["clusters_per_pool"],
        "num_classes": config["num_classes"],
        "num_epochs": config["num_epochs"],
        "num_pools": config["num_pools"],
        "num_tasks": config["num_tasks"],
        "output_dir": config["output_dir"],
        "quick_test_mode": config["lite"],
        "random_em": config["random_em"],
        "task_type": config["task_type"],
        "use_lr_scheduler": config["use_learning_rate_scheduler"],
        "verbose": config["verbose"],
        "removal": config["removal"],
    }

    # Set up timer
    timer = Timer()
    timer.start("init")

    # Ensure output dir exists
    if not os.path.exists(config["output_dir"]) and os.path.isabs(config["output_dir"]):
        raise FileNotFoundError("path is an absolute path and doesn't exist.")
    os.makedirs(config["output_dir"], exist_ok=True)

    # Device configuration
    device = config["device"]
    if config["device"] == "cuda":
        # Intelligently overwrite the cuda setting if cuda isn't availiable
        device = torch.device("cuda" if torch.cuda.is_available() else "cpu")

    print(f"Using device: {device}")

    # Initialize model, optimizer, and loss function
    model = create_model(config).to(device)
    optimizer = optim.SGD(model.parameters(), lr=config["learning_rate"])
    criterion = nn.CrossEntropyLoss()

    # Initialize learning rate scheduler
    lr_scheduler = (
        TALearningRateScheduler(lr_init=config["learning_rate"])
        if config["use_learning_rate_scheduler"]
        else None
    )

    # Initialize TA-A-GEM components
    memory = clustering_memory.ClusteringMemory(
        Q=config["clusters_per_pool"],
        P=config["memory_size_p"],
        input_type="samples",
        device=device,
        config=config,
        num_pools=config["num_pools"],
    )

    agem_handler = agem.AGEMHandler(
        model, criterion, optimizer, device=device, lr_scheduler=lr_scheduler, t=timer,
    )

    # Load dataset
    print("Loading dataset and preparing data loaders...")
    datasetLoader = load_dataset(config["dataset_name"], config["data_dir"])
    train_dataloaders, test_dataloaders = datasetLoader.prepare_domain_incremental_data(
        task_type=config["task_type"],
        num_tasks=config["num_tasks"],
        batch_size=config["batch_size"],
        quick_test=config["lite"],
    )

<<<<<<< HEAD

    # DEBUG: experimental
    config['total_epochs'] = 0
    if isinstance(config['num_epochs'], int):
        # Assume it's the same number of epochs per task
        config['total_epochs'] = config['num_epochs'] * config['num_tasks']
        num_epochs_dict = {}
        for i in range(config['num_tasks']):
            num_epochs_dict[i] = config['num_epochs']
        config['total_epochs'] = config['num_epochs'] * config['num_tasks']
        config['num_epochs'] = num_epochs_dict
    else:
        # We assume config['num_epochs'] is a dictionary
        for task_id, num_epochs in enumerate(config['num_epochs']):
            config['total_epochs'] += num_epochs

    epoch_order = task_introduction.get_epoch_order(config)
    task_times = []
    epochs_visited = []
    tasks_seen = []
    for i in range(config['num_tasks']):
        task_times.append(0)
        epochs_visited.append(0)


    # Initialize visualizer
    visualizer = TAGemVisualizer()
=======
    # Initialize visualizer with experiment name
    experiment_name = config.get("experiment_name", "TA-A-GEM")
    visualizer = TAGemVisualizer(experiment_name=experiment_name)

    # Create run name with timestamp
    import time
    timestamp = time.strftime("%Y%m%d_%H%M%S")
    run_name = f"{config['task_type']}_{timestamp}"

    # Start ml_flow run
    visualizer.start_run(
        run_name=run_name,
        params=config  # Log all configuration as parameters
    )

>>>>>>> 1dfd9f2b

    timer.end("init")

    return (
        config,
        params,
        timer,
        device,
        model,
        optimizer,
        criterion,
        lr_scheduler,
        memory,
        agem_handler,
        train_dataloaders,
        test_dataloaders,
        visualizer,
        epoch_order,
        epochs_visited,
        task_times,
        tasks_seen,
    )<|MERGE_RESOLUTION|>--- conflicted
+++ resolved
@@ -213,8 +213,6 @@
         quick_test=config["lite"],
     )
 
-<<<<<<< HEAD
-
     # DEBUG: experimental
     config['total_epochs'] = 0
     if isinstance(config['num_epochs'], int):
@@ -239,9 +237,6 @@
         epochs_visited.append(0)
 
 
-    # Initialize visualizer
-    visualizer = TAGemVisualizer()
-=======
     # Initialize visualizer with experiment name
     experiment_name = config.get("experiment_name", "TA-A-GEM")
     visualizer = TAGemVisualizer(experiment_name=experiment_name)
@@ -256,8 +251,6 @@
         run_name=run_name,
         params=config  # Log all configuration as parameters
     )
-
->>>>>>> 1dfd9f2b
 
     timer.end("init")
 
