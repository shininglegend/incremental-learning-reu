import argparse
import os
import time
import torch
import torch.nn as nn
import torch.optim as optim
import yaml
import random

from agem import agem, mega_agem, mega_ii, hybrid_handlers
from agem.learning_rate import TALearningRateScheduler
from em_tools import clustering_pools
from dataset_tools.load_dataset import load_dataset
from visualization_analysis.visualization_analysis import TAGemVisualizer, Timer
from utils import task_introduction


def load_config(config_path="config/default.yaml"):
    """Load configuration from YAML file."""
    with open(config_path, "r") as file:
        config = yaml.safe_load(file)
    return config


def parse_args():
    """Parse command line arguments."""
    parser = argparse.ArgumentParser(description="TA-A-GEM Incremental Learning")
    parser.add_argument(
        "--config",
        type=str,
        default="utils/default.yaml",
        help="Path to configuration file",
    )
    parser.add_argument(
        "--task_type",
        type=str,
        default=None,
        choices=["permutation", "rotation", "class_split"],
        help="Type of task transformation",
    )
    parser.add_argument(
        "--experiment_name",
        type=str,
        default=None,
        help="Name for the experiment (used for MLflow experiment naming)",
    )
    parser.add_argument(
        "--dataset",
        type=str,
        default=None,
        choices=["mnist", "fashion_mnist", "cifar10"],
        help="Which dataset to use",
    )
    parser.add_argument(
        "--lite",
        action="store_true",
        default=None,
        help="Run in quick test mode with fewer tasks and data",
    )
    parser.add_argument(
        "--no_verbose",
        action="store_true",
        default=False,
        help="Turn off printing dynamic progress reports for sbatch",
    )
    parser.add_argument(
        "--output_dir",
        type=str,
        default="test_results",
        help="Path to store the output in, should be a folder",
    )
    parser.add_argument("--data_dir", type=str, default=None, help="Path to dataset")
    return parser.parse_args()


def create_model(input_dim, hidden_dim, num_classes):
    """Create and return a simple MLP model."""

    class SimpleMLP(nn.Module):
        def __init__(self, input_dim, hidden_dim, num_classes):
            super(SimpleMLP, self).__init__()
            self.fc1 = nn.Linear(input_dim, hidden_dim)
            self.relu1 = nn.ReLU()
            self.fc2 = nn.Linear(hidden_dim, hidden_dim)
            self.relu2 = nn.ReLU()
            self.fc3 = nn.Linear(hidden_dim, num_classes)

        def forward(self, x):
            # Ensure consistent flattening regardless of input shape
            if len(x.shape) > 2:
                x = x.view(x.size(0), -1)  # Flatten to (batch_size, features)
            elif len(x.shape) == 1:
                x = x.unsqueeze(0)  # Add batch dimension if missing
            x = self.fc1(x)
            x = self.relu1(x)
            x = self.fc2(x)
            x = self.relu2(x)
            x = self.fc3(x)
            return x

    return SimpleMLP(input_dim, hidden_dim, num_classes)


def initialize_system():
    """Initialize the complete TA-A-GEM system with configuration."""
    args = parse_args()

    # Load configuration
    config = load_config(args.config)

    # Set some default values that aren't in the config file
    config["verbose"] = True
    config["data_dir"] = None

    # Override config with command line arguments
    if args.task_type is not None:
        config["task_type"] = args.task_type
    if args.lite is not None:
        config["lite"] = args.lite
    if args.dataset is not None:
        config["dataset_name"] = args.dataset
    if args.output_dir is not None:
        config["output_dir"] = args.output_dir
    if args.no_verbose is not None:
        config["verbose"] = not args.no_verbose  # Note: Inverted.
    if args.data_dir is not None:
        config["data_dir"] = args.data_dir
    if args.experiment_name is not None:
        config["experiment_name"] = args.experiment_name

    # Sanity checks
    if config["sampling_rate"] > config["batch_size"]:
        raise Exception("Samping rate exceeds batch size.")
    if config["task_introduction"] not in [
        "sequential",
        "half and half",
        "random",
        "continuous",
    ]:
        raise Exception("Configuration task_introduction is invalid.")

    # Apply lite mode overrides
    if config["lite"]:
        config["num_tasks"] = 2
        config["batch_size"] = 50

    # Apply per-dataset overrides
    match config["dataset_name"]:
        case "mnist" | "fashion_mnist":
            config["input_dim"] = 784
            config["num_classes"] = 10
        case "cifar10":
            config["input_dim"] = 1024
            config["num_classes"] = 10
        case _:
            raise Exception("Dataset name not recognized.")

    # Determine configuration based on task type
    task_specific_config = config["task_specific"][config["task_type"]]
    config["num_pools"] = task_specific_config["num_pools"]
    config["clusters_per_pool"] = task_specific_config["clusters_per_pool"]
    config["num_tasks"] = task_specific_config["num_tasks"]

    # Create params dictionary for compatibility
    params = {
        "add_remove_randomly": config["add_remove_randomly"],
        "batch_size": config["batch_size"],
        "dataset_name": config["dataset_name"],
        "experiment_name": config["experiment_name"],
        "hidden_dim": config["hidden_dim"],
        "input_dim": config["input_dim"],
        "learning_rate": config["learning_rate"],
        "memory_size_p": config["memory_size_p"],
        "memory_size_q": config["clusters_per_pool"],
        "num_classes": config["num_classes"],
        "num_epochs": config["num_epochs"],
        "num_pools": config["num_pools"],
        "num_tasks": config["num_tasks"],
        "output_dir": config["output_dir"],
        "quick_test_mode": config["lite"],
        "random_em": config["random_em"],
        "sampling_rate": config["sampling_rate"],
        "task_type": config["task_type"],
        "task_introduction": config["task_introduction"],
        "use_lr_scheduler": config["use_learning_rate_scheduler"],
        "verbose": config["verbose"],
    }

    # Set up timer
    timer = Timer()
    timer.start("init")

    # Ensure output dir exists
    if not os.path.exists(config["output_dir"]) and os.path.isabs(config["output_dir"]):
        raise FileNotFoundError("path is an absolute path and doesn't exist.")
    os.makedirs(config["output_dir"], exist_ok=True)

    # Device configuration
    device = config["device"]
    if config["device"] == "cuda":
        # Intelligently overwrite the cuda setting if cuda isn't avaliable
        device = torch.device("cuda" if torch.cuda.is_available() else "cpu")

    print(f"Using device: {device}")

    # Initialize model, optimizer, and loss function
    model = create_model(
        config["input_dim"], config["hidden_dim"], config["num_classes"]
    ).to(device)
    optimizer = optim.SGD(model.parameters(), lr=config["learning_rate"])
    criterion = nn.CrossEntropyLoss()

    # Initialize learning rate scheduler
    lr_scheduler = (
        TALearningRateScheduler(lr_init=config["learning_rate"])
        if config["use_learning_rate_scheduler"]
        else None
    )

    # Initialize TA-A-GEM components
    clustering_memory = clustering_pools.ClusteringMemory(
        Q=config["clusters_per_pool"],
        P=config["memory_size_p"],
        input_type="samples",
        device=device,
        num_pools=config["num_pools"],
        add_remove_randomly=config["add_remove_randomly"],
    )

<<<<<<< HEAD
    agem_handler = mega_ii.MEGA2Handler(
=======
    # Get the current removal function and save it
    config["removal_function"] = clustering_memory.get_removal_function()
    params["removal_function"] = config["removal_function"]
    print(f"Removal function name: {config['removal_function']}")

    agem_handler = agem.AGEMHandler(
>>>>>>> 6109613e
        model, criterion, optimizer, device=device, lr_scheduler=lr_scheduler
    )

    # Load dataset
    print("Loading dataset and preparing data loaders...")
    datasetLoader = load_dataset(config["dataset_name"], config["data_dir"])
    train_dataloaders, test_dataloaders = datasetLoader.prepare_domain_incremental_data(
        task_type=config["task_type"],
        num_tasks=config["num_tasks"],
        batch_size=config["batch_size"],
        quick_test=config["lite"],
        use_cuda=(device == "cuda"),
    )

    combined_dataloaders = list(zip(train_dataloaders, test_dataloaders))
    # random.shuffle(combined_dataloaders)
    train_dataloaders, test_dataloaders = zip(*combined_dataloaders)

    # Initialize visualizer with experiment name
    experiment_name = config.get("experiment_name", "Unnamed")
    visualizer = TAGemVisualizer(
        experiment_name=experiment_name,
        total_samples=sum(
            [(len(dl) * config["batch_size"]) for dl in train_dataloaders]
        ),
        batch_size=config["batch_size"],
        sampling_rate=config["sampling_rate"],
    )

    # Per-epoch main.py construction
    # epoch_list is a list of keys for the program to run in sequence
    # each item in the list corresponds to a key in train_dataloaders_dict
    # the value in train_dataloaders_dict is a dataloader corresponding to that key
    # iterate over epoch_list to get the epoch order for training.
    epoch_list, train_dataloaders_dict = task_introduction.get_epoch_order(
        train_dataloaders=train_dataloaders,
        num_tasks=config["num_tasks"],
        num_epochs=config["num_epochs"],
        batch_size=config["batch_size"],
        num_transition_epochs=config["num_transition_epochs"],
        task_introduction=config["task_introduction"],
    )

    num_epochs_per_task = task_introduction.make_num_epochs_into_dict(
        num_epochs_per_task=config["num_epochs"], num_tasks=config["num_tasks"]
    )


    # Create run name with timestamp
    timestamp = time.strftime("%Y%m%d_%H%M%S")
    run_name = f"{config['task_type']}_{timestamp}"

    # Start ml_flow run
    visualizer.start_run(
        run_name=run_name, params=config  # Log all configuration as parameters
    )

    timer.end("init")

    return (
        config,
        params,
        timer,
        device,
        model,
        optimizer,
        criterion,
        lr_scheduler,
        clustering_memory,
        agem_handler,
        train_dataloaders,
        test_dataloaders,  # list for legacy compatibility
        visualizer,
        epoch_list,
        train_dataloaders_dict,
        num_epochs_per_task,

    )<|MERGE_RESOLUTION|>--- conflicted
+++ resolved
@@ -227,16 +227,12 @@
         add_remove_randomly=config["add_remove_randomly"],
     )
 
-<<<<<<< HEAD
-    agem_handler = mega_ii.MEGA2Handler(
-=======
     # Get the current removal function and save it
     config["removal_function"] = clustering_memory.get_removal_function()
     params["removal_function"] = config["removal_function"]
     print(f"Removal function name: {config['removal_function']}")
 
-    agem_handler = agem.AGEMHandler(
->>>>>>> 6109613e
+    agem_handler = mega_ii.MEGA2Handler(
         model, criterion, optimizer, device=device, lr_scheduler=lr_scheduler
     )
 
