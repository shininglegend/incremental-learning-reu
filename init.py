--- conflicted
+++ resolved
@@ -129,13 +129,10 @@
         config["verbose"] = not args.no_verbose  # Note: Inverted.
     if args.data_dir is not None:
         config["data_dir"] = args.data_dir
-<<<<<<< HEAD
+    if args.experiment_name is not None:
+        config["experiment_name"] = args.experiment_name
     if args.random_em is not None:
         config["random_memory"] = args.random_em
-=======
-    if args.experiment_name is not None:
-        config["experiment_name"] = args.experiment_name
->>>>>>> fda42ee8
 
     # Apply lite mode overrides
     if config["lite"]:
