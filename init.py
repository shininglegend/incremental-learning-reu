--- conflicted
+++ resolved
@@ -226,16 +226,17 @@
         add_remove_randomly=config["add_remove_randomly"],
     )
 
-<<<<<<< HEAD
-    agem_handler = mega_agem.MEGAHandler(
-=======
     # Get the current removal function and save it
     config["removal_function"] = clustering_memory.get_removal_function()
     params["removal_function"] = config["removal_function"]
     print(f"Removal function name: {config['removal_function']}")
 
-    agem_handler = agem.AGEMHandler(
->>>>>>> 6109613e
+    # Get the current removal function and save it
+    config["removal_function"] = clustering_memory.get_removal_function()
+    params["removal_function"] = config["removal_function"]
+    print(f"Removal function name: {config['removal_function']}")
+
+    agem_handler = mega_agem.MEGAHandler(
         model, criterion, optimizer, device=device, lr_scheduler=lr_scheduler
     )
 
