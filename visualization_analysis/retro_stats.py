import pickle
import pandas as pd
import numpy as np
from scipy import stats
import os
import glob
import argparse
from datetime import datetime


def debug_directory(directory):
    """Debug function to check directory and files"""
    print(f"DEBUG: Checking directory: {directory}")
    print(f"DEBUG: Directory exists: {os.path.exists(directory)}")
    print(f"DEBUG: Directory is directory: {os.path.isdir(directory)}")

    if os.path.exists(directory):
        print(f"DEBUG: Directory contents:")
        try:
            contents = os.listdir(directory)
            for item in contents:
                full_path = os.path.join(directory, item)
                print(f"  {item} (file: {os.path.isfile(full_path)})")
        except Exception as e:
            print(f"DEBUG: Error listing directory: {e}")

    # Check glob pattern
    pattern = os.path.join(directory, "ta_agem_metrics_*.pkl")
    print(f"DEBUG: Glob pattern: {pattern}")
    pickle_files = glob.glob(pattern)
    print(f"DEBUG: Found {len(pickle_files)} pickle files matching pattern")
    for f in pickle_files:
        print(f"  {f}")

    # Check for any .pkl files
    all_pkl_pattern = os.path.join(directory, "*.pkl")
    print(f"DEBUG: All .pkl files pattern: {all_pkl_pattern}")
    all_pkl_files = glob.glob(all_pkl_pattern)
    print(f"DEBUG: Found {len(all_pkl_files)} .pkl files total")
    for f in all_pkl_files:
        print(f"  {f}")


def load_pickle_files(directory="test_results", num_files=15):
    """Load pickle files from the test_results directory"""

    debug_directory(directory)
    pickle_files = glob.glob(os.path.join(directory, "ta_agem_metrics_*.pkl"))

    """
    NOTE: Used by compare_experiments.py - do not modify signature
    """
    pickle_files = glob.glob(os.path.join(directory, "*.pkl"))

    # Sort files by modification time (newest first) and take only the specified number
    pickle_files.sort(key=lambda x: os.path.getmtime(x), reverse=True)
    pickle_files = pickle_files[:num_files]

    results = []
    for file_path in pickle_files:
        try:
            with open(file_path, "rb") as f:
                data = pickle.load(f)

            # Extract task type from params if available
            task_type = "unknown"
            if "params" in data and "task_type" in data["params"]:
                task_type = data["params"]["task_type"]

            # Extract dataset_name - check both direct key and params
            dataset_name = "unknown"
            if "dataset_name" in data:
                dataset_name = data["dataset_name"]
            elif "params" in data and "dataset_name" in data["params"]:
                dataset_name = data["params"]["dataset_name"]

            # Extract removal - check both direct key and params
            removal = "unknown"
            if "removal" in data:
                removal = data["removal"]
            elif "params" in data and "removal" in data["params"]:
                removal = data["params"]["removal"]

            # Extract final accuracy - handle both new and legacy formats
            final_accuracy = None
            if "epoch_data" in data and data["epoch_data"]:
                # New format: average accuracy across all epochs and tasks
                all_accuracies = []
                for epoch in data["epoch_data"]:
                    if epoch["individual_accuracies"]:
                        all_accuracies.extend(epoch["individual_accuracies"])
                if all_accuracies:
                    final_accuracy = sum(all_accuracies) / len(all_accuracies)
            elif "per_task_accuracies" in data and data["per_task_accuracies"]:
                # Legacy format: average accuracy across all evaluations and tasks
                all_accuracies = []
                for task_eval in data["per_task_accuracies"]:
                    if task_eval:
                        all_accuracies.extend(task_eval)
                if all_accuracies:
                    final_accuracy = sum(all_accuracies) / len(all_accuracies)

            # Extract timestamp
            timestamp = data.get("timestamp", "unknown")

            results.append(
                {
                    "file": os.path.basename(file_path),
                    "task_type": task_type,
                    "dataset_name": dataset_name,
                    "removal": removal,
                    "final_accuracy": final_accuracy,
                    "timestamp": timestamp,
                    "data": data,
                    "file_mtime": os.path.getmtime(file_path),
                }
            )

        except Exception as e:
            print(f"Error loading {file_path}: {e}")

    return results


def compute_confidence_interval(data, confidence=0.99):
    """Compute confidence interval for given data

    NOTE: Used by compare_experiments.py - do not modify signature
    """
    n = len(data)
    if n < 2:
        return np.nan, np.nan

    mean = np.mean(data)
    std_err = stats.sem(data)
    h = std_err * stats.t.ppf((1 + confidence) / 2.0, n - 1)

    return mean - h, mean + h


def analyze_experiments(results):
    """Analyze experiments and compute statistics

    NOTE: Used by compare_experiments.py - do not modify signature
    """

    # Group results by task type, dataset name, and removal
    task_groups = {}
    for result in results:
        # Create a composite key for grouping
        group_key = (result["task_type"], result["dataset_name"], result["removal"])

        if group_key not in task_groups:
            task_groups[group_key] = []

        if result["final_accuracy"] is not None:
            task_groups[group_key].append(result["final_accuracy"])

    # Compute statistics for each group
    statistics = []

    for group_key, accuracies in task_groups.items():
        task_type, dataset_name, removal = group_key

        if len(accuracies) == 0:
            continue

        mean_accuracy = np.mean(accuracies)
        std_accuracy = np.std(accuracies, ddof=1) if len(accuracies) > 1 else 0

        # Compute 99% confidence interval
        ci_lower, ci_upper = compute_confidence_interval(accuracies, confidence=0.99)

        statistics.append(
            {
                "Task Type": task_type,
                "Dataset Name": dataset_name,
                "Removal": removal,
                "Number of Runs": len(accuracies),
                "Mean Accuracy": mean_accuracy,
                "Std Deviation": std_accuracy,
                "99% CI Lower": ci_lower,
                "99% CI Upper": ci_upper,
                "Raw Accuracies": accuracies,
            }
        )

    return statistics


def create_summary_table(statistics):
    """Create formatted summary table"""

    # Create DataFrame
    df = pd.DataFrame(statistics)

    # Remove raw accuracies from display version
    display_df = df.drop("Raw Accuracies", axis=1)

    # Format numerical columns
    display_df["Mean Accuracy"] = display_df["Mean Accuracy"].apply(
        lambda x: f"{x:.4f}"
    )
    display_df["Std Deviation"] = display_df["Std Deviation"].apply(
        lambda x: f"{x:.4f}"
    )
    display_df["99% CI Lower"] = display_df["99% CI Lower"].apply(
        lambda x: f"{x:.4f}" if not pd.isna(x) else "N/A"
    )
    display_df["99% CI Upper"] = display_df["99% CI Upper"].apply(
        lambda x: f"{x:.4f}" if not pd.isna(x) else "N/A"
    )

    return display_df, df


def main():
    parser = argparse.ArgumentParser(description="TA-A-GEM Experiment Analysis")
    parser.add_argument(
        "-n",
        "--num_runs",
        type=int,
        default=30,
        help="Number of most recent test runs to analyze (default: 15)",
    )
    parser.add_argument(
        "--input_dir",
        type=str,
        default="../test_results",
        help="Directory containing the test results (default: test_results)",
    )
    parser.add_argument(
        "--output_dir",
        type=str,
<<<<<<< HEAD
        default="../test_results",
=======
        default=None,
>>>>>>> ce0a1ab3
        help="Directory to save the analysis results (default: test_results)",
    )
    args = parser.parse_args()

    print("TA-A-GEM Experiment Analysis")
    print("=" * 50)

    # Load all pickle files
    # args.input_dir = '../test_results/'
    results = load_pickle_files(directory=args.input_dir, num_files=args.num_runs)

    if not results:
        print(f"No pickle files found in {args.input_dir} directory")
        return

    print(
        f"Found {len(results)} result files (analyzing last {args.num_runs} runs only)"
    )

    # Show time range of analyzed files
    if results:
        mtimes = [result["file_mtime"] for result in results]
        earliest_time = min(mtimes)
        latest_time = max(mtimes)

        earliest_str = datetime.fromtimestamp(earliest_time).strftime(
            "%B %d, %Y, at %I:%M:%S %p"
        )
        latest_str = datetime.fromtimestamp(latest_time).strftime(
            "%B %d, %Y, at %I:%M:%S %p"
        )

        print(f"Test results are from {earliest_str} to {latest_str}")

    # Show breakdown by task type, dataset name, and removal
    task_counts = {}
    dataset_counts = {}
    removal_counts = {}

    for result in results:
        task_type = result["task_type"]
        dataset_name = result["dataset_name"]
        removal = result["removal"]

        task_counts[task_type] = task_counts.get(task_type, 0) + 1
        dataset_counts[dataset_name] = dataset_counts.get(dataset_name, 0) + 1
        removal_counts[removal] = removal_counts.get(removal, 0) + 1

    print("\nBreakdown by task type:")
    for task_type, count in task_counts.items():
        print(f"  {task_type}: {count} runs")

    print("\nBreakdown by dataset name:")
    for dataset_name, count in dataset_counts.items():
        print(f"  {dataset_name}: {count} runs")

    print("\nBreakdown by removal:")
    for removal, count in removal_counts.items():
        print(f"  {removal}: {count} runs")

    # Analyze experiments
    statistics = analyze_experiments(results)

    if not statistics:
        print("No valid experiment results found")
        return

    # Sort for consistent viewing
    statistics = sorted(statistics, key=lambda a: (a["Task Type"], a["Dataset Name"], a["Removal"]))

    # Create summary table
    display_df, full_df = create_summary_table(statistics)

    # Print results to terminal
    print("\n" + "=" * 100)
    print("EXPERIMENT RESULTS SUMMARY")
    print("=" * 100)
    print(display_df.to_string(index=False))

    # Print detailed raw accuracies
    print("\n" + "=" * 100)
    print("DETAILED RESULTS")
    print("=" * 100)
    for stat in statistics:
        print(f"\n{stat['Task Type']} | {stat['Dataset Name']} | {stat['Removal']} ({stat['Number of Runs']} runs):")
        print(f"  Raw accuracies: {[f'{acc:.4f}' for acc in stat['Raw Accuracies']]}")
        print(f"  Mean: {stat['Mean Accuracy']:.4f} ± {stat['Std Deviation']:.4f}")
        print(f"  99% CI: [{stat['99% CI Lower']:.4f}, {stat['99% CI Upper']:.4f}]")

    # Save results to CSV
    if args.output_dir is not None:
        timestamp = datetime.now().strftime("%Y%m%d_%H%M%S")

<<<<<<< HEAD
    # Save detailed results
    detailed_results = []
    for stat in statistics:
        for i, accuracy in enumerate(stat["Raw Accuracies"]):
            detailed_results.append(
                {
                    "Task Type": stat["Task Type"],
                    "Dataset Name": stat["Dataset Name"],
                    "Removal": stat["Removal"],
                    "Run Number": i + 1,
                    "Final Accuracy": accuracy,
                }
            )

    detailed_df = pd.DataFrame(detailed_results)
    detailed_filename = os.path.join(
        args.output_dir, f"detailed_results_{timestamp}.csv"
    )
    detailed_df.to_csv(detailed_filename, index=False)
    print(f"Detailed results saved to: {detailed_filename}")
=======
        # Save summary table
        summary_filename = os.path.join(
            args.output_dir, f"experiment_analysis_{timestamp}.csv"
        )
        display_df.to_csv(summary_filename, index=False)
        print(f"\nSummary results saved to: {summary_filename}")

        # Save detailed results
        detailed_results = []
        for stat in statistics:
            for i, accuracy in enumerate(stat["Raw Accuracies"]):
                detailed_results.append(
                    {
                        "Task Type": stat["Task Type"],
                        "Run Number": i + 1,
                        "Final Accuracy": accuracy,
                    }
                )

        detailed_df = pd.DataFrame(detailed_results)
        detailed_filename = os.path.join(
            args.output_dir, f"detailed_results_{timestamp}.csv"
        )
        detailed_df.to_csv(detailed_filename, index=False)
        print(f"Detailed results saved to: {detailed_filename}")
>>>>>>> ce0a1ab3

    print("\nAnalysis complete!")


if __name__ == "__main__":
    main()<|MERGE_RESOLUTION|>--- conflicted
+++ resolved
@@ -232,11 +232,7 @@
     parser.add_argument(
         "--output_dir",
         type=str,
-<<<<<<< HEAD
-        default="../test_results",
-=======
         default=None,
->>>>>>> ce0a1ab3
         help="Directory to save the analysis results (default: test_results)",
     )
     args = parser.parse_args()
@@ -330,7 +326,13 @@
     if args.output_dir is not None:
         timestamp = datetime.now().strftime("%Y%m%d_%H%M%S")
 
-<<<<<<< HEAD
+        # Save summary table
+        summary_filename = os.path.join(
+            args.output_dir, f"experiment_analysis_{timestamp}.csv"
+        )
+        display_df.to_csv(summary_filename, index=False)
+        print(f"\nSummary results saved to: {summary_filename}")
+
     # Save detailed results
     detailed_results = []
     for stat in statistics:
@@ -345,39 +347,12 @@
                 }
             )
 
-    detailed_df = pd.DataFrame(detailed_results)
-    detailed_filename = os.path.join(
-        args.output_dir, f"detailed_results_{timestamp}.csv"
-    )
-    detailed_df.to_csv(detailed_filename, index=False)
-    print(f"Detailed results saved to: {detailed_filename}")
-=======
-        # Save summary table
-        summary_filename = os.path.join(
-            args.output_dir, f"experiment_analysis_{timestamp}.csv"
-        )
-        display_df.to_csv(summary_filename, index=False)
-        print(f"\nSummary results saved to: {summary_filename}")
-
-        # Save detailed results
-        detailed_results = []
-        for stat in statistics:
-            for i, accuracy in enumerate(stat["Raw Accuracies"]):
-                detailed_results.append(
-                    {
-                        "Task Type": stat["Task Type"],
-                        "Run Number": i + 1,
-                        "Final Accuracy": accuracy,
-                    }
-                )
-
         detailed_df = pd.DataFrame(detailed_results)
         detailed_filename = os.path.join(
             args.output_dir, f"detailed_results_{timestamp}.csv"
         )
         detailed_df.to_csv(detailed_filename, index=False)
         print(f"Detailed results saved to: {detailed_filename}")
->>>>>>> ce0a1ab3
 
     print("\nAnalysis complete!")
 
