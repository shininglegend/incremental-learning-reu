import pickle
import pandas as pd
import numpy as np
from scipy import stats
import os
import glob
import argparse
from datetime import datetime


def load_pickle_files(directory, num_files=15):
    """Load pickle files from the test_results directory

    NOTE: Used by compare_experiments.py - do not modify signature
    """
    pickle_files = glob.glob(os.path.join(directory, "*.pkl"))

    # Sort files by modification time (newest first) and take only the specified number
    pickle_files.sort(key=lambda x: os.path.getmtime(x), reverse=True)
    pickle_files = pickle_files[:num_files]

    results = []
    for file_path in pickle_files:
        try:
            with open(file_path, "rb") as f:
                data = pickle.load(f)

            # Extract task type from params if available
            task_type = "unknown"
            if "params" in data and "task_type" in data["params"]:
                task_type = data["params"]["task_type"]

            # Extract final accuracy - handle both new and legacy formats
            final_accuracy = None
            if "epoch_data" in data and data["epoch_data"]:
                # Replaced this line to make it more accurate without knowing why.
                final_accuracy = sum(
                    ep["overall_accuracy"] for ep in data["epoch_data"]
                ) / len(data["epoch_data"])
            elif "per_task_accuracies" in data and data["per_task_accuracies"]:
                print("Warning: Old format detected.")
                # Legacy format: average accuracy across all evaluations and tasks
                all_accuracies_by_overall = []
                for task_eval in data["per_task_accuracies"]:
                    if task_eval:
                        all_accuracies_by_overall.extend(task_eval)
                if all_accuracies_by_overall:
                    final_accuracy = sum(all_accuracies_by_overall) / len(
                        all_accuracies_by_overall
                    )

            # Extract timestamp
            timestamp = data.get("timestamp", "unknown")

            results.append(
                {
                    "file": os.path.basename(file_path),
                    "task_type": task_type,
                    "final_accuracy": final_accuracy,
                    "timestamp": timestamp,
                    "data": data,
                    "file_mtime": os.path.getmtime(file_path),
                }
            )

        except Exception as e:
            print(f"Error loading {file_path}: {e}")

    return results


def compute_confidence_interval(data, confidence=0.99):
    """Compute confidence interval for given data

    NOTE: Used by compare_experiments.py - do not modify signature
    """
    n = len(data)
    if n < 2:
        return np.nan, np.nan

    mean = np.mean(data)
    std_err = stats.sem(data)
    h = std_err * stats.t.ppf((1 + confidence) / 2.0, n - 1)

    return mean - h, mean + h


def analyze_experiments(results):
    """Analyze experiments and compute statistics

    NOTE: Used by compare_experiments.py - do not modify signature
    """

    # Group results by task type
    task_groups = {}
    forgetting_groups = {}

    for result in results:
        task_type = result["task_type"]
        if task_type not in task_groups:
            task_groups[task_type] = []
            forgetting_groups[task_type] = []

        if result["final_accuracy"] is not None:
            task_groups[task_type].append(result["final_accuracy"])

            # Calculate forgetting for first task
            forgetting = calculate_first_task_forgetting(result["data"])
            if forgetting is not None:
                forgetting_groups[task_type].append(forgetting)

    # Compute statistics for each task type
    statistics = []

    for task_type, accuracies in task_groups.items():
        if len(accuracies) == 0:
            continue

        mean_accuracy = np.mean(accuracies)
        std_accuracy = np.std(accuracies, ddof=1) if len(accuracies) > 1 else 0

        # Compute 99% confidence interval
        ci_lower, ci_upper = compute_confidence_interval(accuracies, confidence=0.99)

        # Forgetting statistics
        forgetting_values = forgetting_groups[task_type]
        mean_forgetting = np.mean(forgetting_values) if forgetting_values else np.nan
        std_forgetting = (
            np.std(forgetting_values, ddof=1) if len(forgetting_values) > 1 else 0
        )
        forgetting_ci_lower, forgetting_ci_upper = (
            compute_confidence_interval(forgetting_values, confidence=0.99)
            if forgetting_values
            else (np.nan, np.nan)
        )

        statistics.append(
            {
                "Task Type": task_type,
                "Number of Runs": len(accuracies),
                "Mean Accuracy": mean_accuracy,
                "Std Deviation": std_accuracy,
                "99% CI Lower": ci_lower,
                "99% CI Upper": ci_upper,
                "Raw Accuracies": accuracies,
                "Mean Forgetting": mean_forgetting,
                "Forgetting Std": std_forgetting,
                "Forgetting CI Lower": forgetting_ci_lower,
                "Forgetting CI Upper": forgetting_ci_upper,
                "Raw Forgetting": forgetting_values,
            }
        )

    return statistics


def calculate_first_task_forgetting(data):
    """
    Calculate average forgetting for the first task.
    - Find max task 1 accuracy over first 20 epochs
    - Calculate forgetting for all remaining epochs using that fixed max
    """
    assert data["epoch_data"], "epoch_data is empty"

    epoch_data = data["epoch_data"]
    max_first_task_accuracy = 0.0
    forgetting_values = []

    # Find max accuracy over first 20 epochs
    for i, epoch_info in enumerate(epoch_data[:20]):
        assert (
            len(epoch_info["individual_accuracies"]) > 0
        ), f"individual_accuracies is empty for epoch {i}"

        first_task_accuracy = epoch_info["individual_accuracies"][0]
<<<<<<< HEAD
        max_first_task_accuracy = max(max_first_task_accuracy, first_task_accuracy)

    # Second pass: calculate forgetting for epochs 20 to the end
    for i, epoch_info in enumerate(epoch_data[20:], start=20):
        assert (
            len(epoch_info["individual_accuracies"]) > 0
        ), f"individual_accuracies is empty for epoch {i}"

        first_task_accuracy = epoch_info["individual_accuracies"][0]
=======

        # Update max accuracy seen so far for first task until the first task is complete
        if epoch_info["task_id"] < 0:
            max_first_task_accuracy = max(max_first_task_accuracy, first_task_accuracy)
            continue

        # After first task training is complete, calculate forgetting for this epoch
>>>>>>> 8c758b06
        forgetting = max_first_task_accuracy - first_task_accuracy
        forgetting_values.append(forgetting)

    if len(forgetting_values) == 0:
        return None

    return sum(forgetting_values) / len(forgetting_values)


def create_summary_table(statistics):
    """Create formatted summary table"""

    # Create DataFrame
    df = pd.DataFrame(statistics)

    # Remove raw data from display version
    display_df = df.drop(["Raw Accuracies", "Raw Forgetting"], axis=1)

    # Format numerical columns
    display_df["Mean Accuracy"] = display_df["Mean Accuracy"].apply(
        lambda x: f"{x:.4f}"
    )
    display_df["Std Deviation"] = display_df["Std Deviation"].apply(
        lambda x: f"{x:.4f}"
    )
    display_df["99% CI Lower"] = display_df["99% CI Lower"].apply(
        lambda x: f"{x:.4f}" if not pd.isna(x) else "N/A"
    )
    display_df["99% CI Upper"] = display_df["99% CI Upper"].apply(
        lambda x: f"{x:.4f}" if not pd.isna(x) else "N/A"
    )
    display_df["Mean Forgetting"] = display_df["Mean Forgetting"].apply(
        lambda x: f"{x:.4f}" if not pd.isna(x) else "N/A"
    )
    display_df["Forgetting Std"] = display_df["Forgetting Std"].apply(
        lambda x: f"{x:.4f}" if not pd.isna(x) else "N/A"
    )
    display_df["Forgetting CI Lower"] = display_df["Forgetting CI Lower"].apply(
        lambda x: f"{x:.4f}" if not pd.isna(x) else "N/A"
    )
    display_df["Forgetting CI Upper"] = display_df["Forgetting CI Upper"].apply(
        lambda x: f"{x:.4f}" if not pd.isna(x) else "N/A"
    )

    # for ease
    display_df["Mean to copy"] = display_df["Mean Accuracy"] + " ± " + display_df["Std Deviation"]
    display_df["Forgetting to copy"] = display_df["Mean Forgetting"] + " ± " + display_df["Forgetting Std"]

    return display_df, df


def main():
    parser = argparse.ArgumentParser(description="TA-A-GEM Experiment Analysis")
    parser.add_argument(
        "-n",
        "--num_runs",
        type=int,
        default=15,
        help="Number of most recent test runs to analyze (default: 15)",
    )
    parser.add_argument(
        "--input_dir",
        type=str,
        default="test_results",
        help="Directory containing the test results (default: test_results)",
    )
    parser.add_argument(
        "--output_dir",
        type=str,
        default=None,
        help="Directory to save the analysis results (default: test_results)",
    )
    args = parser.parse_args()

    if args.output_dir is None and args.input_dir is not None:
        args.output_dir = args.input_dir

    print("TA-A-GEM Experiment Analysis")
    print("=" * 50)

    # Load all pickle files
    results = load_pickle_files(directory=args.input_dir, num_files=args.num_runs)

    if not results:
        print(f"No pickle files found in {args.input_dir} directory")
        return

    print(
        f"Found {len(results)} result files (analyzing last {args.num_runs} runs only)"
    )

    # Show time range of analyzed files
    mtimes = [result["file_mtime"] for result in results]
    earliest_time = min(mtimes)
    latest_time = max(mtimes)

    earliest_str = datetime.fromtimestamp(earliest_time).strftime(
        "%B %d, %Y, at %I:%M:%S %p"
    )
    latest_str = datetime.fromtimestamp(latest_time).strftime(
        "%B %d, %Y, at %I:%M:%S %p"
    )

    print(f"Test results are from {earliest_str} to {latest_str}")

    # Show breakdown by task type
    task_counts = {}
    for result in results:
        task_type = result["task_type"]
        task_counts[task_type] = task_counts.get(task_type, 0) + 1

    print("\nBreakdown by task type:")
    for task_type, count in task_counts.items():
        print(f"  {task_type}: {count} runs")

    # Analyze experiments
    statistics = analyze_experiments(results)

    if not statistics:
        print("No valid experiment results found")
        return

    # Sort for consistent viewing
    statistics = sorted(statistics, key=lambda a: a["Task Type"])

    # Create summary table
    display_df, full_df = create_summary_table(statistics)

    # Print results to terminal
    print("\n" + "=" * 80)
    print("EXPERIMENT RESULTS SUMMARY")
    print("=" * 80)
    print(display_df.to_string(index=False))

    # Print detailed raw accuracies
    print("\n" + "=" * 80)
    print("DETAILED RESULTS")
    print("=" * 80)
    to_copy_accuracies = ""
    to_copy_forgetting = ""
    for stat in statistics:
        print(f"\n{stat['Task Type']} ({stat['Number of Runs']} runs):")
        print(
            f"  Raw accuracies: [{', '.join(f'{acc:.4f}' for acc in stat['Raw Accuracies'])}]"
        )
        to_copy_accuracies += (
            ",".join(f"{acc:.4f}" for acc in stat["Raw Accuracies"]) + "\n"
        )
        print(f"  Mean: {stat['Mean Accuracy']:.4f} ± {stat['Std Deviation']:.4f}")
        print(f"  99% CI: [{stat['99% CI Lower']:.4f}, {stat['99% CI Upper']:.4f}]")

        # Forgetting statistics
        if stat["Raw Forgetting"]:
            print("  --")
            print(
                f"  Raw forgetting: [{', '.join(f'{fg:.4f}' for fg in stat['Raw Forgetting'])}]"
            )
            to_copy_forgetting += (
                ",".join(f"{fg:.4f}" for fg in stat["Raw Forgetting"]) + "\n"
            )
            print(
                f"  Forgetting Mean: {stat['Mean Forgetting']:.4f} ± {stat['Forgetting Std']:.4f}"
            )
            print(
                f"  Forgetting 99% CI: [{stat['Forgetting CI Lower']:.4f}, {stat['Forgetting CI Upper']:.4f}]"
            )
        else:
            print("  No forgetting data available")

    print(
        f"\nTo copy: Accuracies\n{to_copy_accuracies}Forgetting\n{to_copy_forgetting}"
    )

    # Save results to CSV
    if args.output_dir is not None:
        timestamp = datetime.now().strftime("%Y%m%d_%H%M%S")

        # Save summary table
        summary_filename = os.path.join(
            args.output_dir, f"experiment_analysis_{timestamp}.csv"
        )
        display_df.to_csv(summary_filename, index=False)
        print(f"\nSummary results saved to: {summary_filename}")

        # Save detailed results
        detailed_results = []
        for stat in statistics:
            for i, accuracy in enumerate(stat["Raw Accuracies"]):
                detailed_results.append(
                    {
                        "Task Type": stat["Task Type"],
                        "Run Number": i + 1,
                        "Final Accuracy": accuracy,
                    }
                )

        detailed_df = pd.DataFrame(detailed_results)
        detailed_filename = os.path.join(
            args.output_dir, f"detailed_results_{timestamp}.csv"
        )
        detailed_df.to_csv(detailed_filename, index=False)
        print(f"Detailed results saved to: {detailed_filename}")

    print("Analysis complete!")


if __name__ == "__main__":
    main()<|MERGE_RESOLUTION|>--- conflicted
+++ resolved
@@ -173,17 +173,6 @@
         ), f"individual_accuracies is empty for epoch {i}"
 
         first_task_accuracy = epoch_info["individual_accuracies"][0]
-<<<<<<< HEAD
-        max_first_task_accuracy = max(max_first_task_accuracy, first_task_accuracy)
-
-    # Second pass: calculate forgetting for epochs 20 to the end
-    for i, epoch_info in enumerate(epoch_data[20:], start=20):
-        assert (
-            len(epoch_info["individual_accuracies"]) > 0
-        ), f"individual_accuracies is empty for epoch {i}"
-
-        first_task_accuracy = epoch_info["individual_accuracies"][0]
-=======
 
         # Update max accuracy seen so far for first task until the first task is complete
         if epoch_info["task_id"] < 0:
@@ -191,7 +180,7 @@
             continue
 
         # After first task training is complete, calculate forgetting for this epoch
->>>>>>> 8c758b06
+
         forgetting = max_first_task_accuracy - first_task_accuracy
         forgetting_values.append(forgetting)
 
