--- conflicted
+++ resolved
@@ -13,11 +13,7 @@
 
     NOTE: Used by compare_experiments.py - do not modify signature
     """
-<<<<<<< HEAD
-    pickle_files = glob.glob(os.path.join(directory, "ta_agem_metrics_*.pkl"))
-=======
     pickle_files = glob.glob(os.path.join(directory, "*.pkl"))
->>>>>>> 8b06e5c3
 
     # Sort files by modification time (newest first) and take only the specified number
     pickle_files.sort(key=lambda x: os.path.getmtime(x), reverse=True)
