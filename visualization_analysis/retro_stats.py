import pickle
import pandas as pd
import numpy as np
from scipy import stats
import os
import glob
import argparse
from datetime import datetime


def debug_directory(directory):
    """Debug function to check directory and files"""
    print(f"DEBUG: Checking directory: {directory}")
    print(f"DEBUG: Directory exists: {os.path.exists(directory)}")
    print(f"DEBUG: Directory is directory: {os.path.isdir(directory)}")

    if os.path.exists(directory):
        print(f"DEBUG: Directory contents:")
        try:
            contents = os.listdir(directory)
            for item in contents:
                full_path = os.path.join(directory, item)
                print(f"  {item} (file: {os.path.isfile(full_path)})")
        except Exception as e:
            print(f"DEBUG: Error listing directory: {e}")

    # Check glob pattern
    pattern = os.path.join(directory, "ta_agem_metrics_*.pkl")
    print(f"DEBUG: Glob pattern: {pattern}")
    pickle_files = glob.glob(pattern)
    print(f"DEBUG: Found {len(pickle_files)} pickle files matching pattern")
    for f in pickle_files:
        print(f"  {f}")

    # Check for any .pkl files
    all_pkl_pattern = os.path.join(directory, "*.pkl")
    print(f"DEBUG: All .pkl files pattern: {all_pkl_pattern}")
    all_pkl_files = glob.glob(all_pkl_pattern)
    print(f"DEBUG: Found {len(all_pkl_files)} .pkl files total")
    for f in all_pkl_files:
        print(f"  {f}")


def load_pickle_files(directory="test_results", num_files=15):
    """Load pickle files from the test_results directory"""

<<<<<<< HEAD
    debug_directory(directory)
    pickle_files = glob.glob(os.path.join(directory, "ta_agem_metrics_*.pkl"))
=======
    NOTE: Used by compare_experiments.py - do not modify signature
    """
    pickle_files = glob.glob(os.path.join(directory, "*.pkl"))
>>>>>>> 32f7ab4b

    # Sort files by modification time (newest first) and take only the specified number
    pickle_files.sort(key=lambda x: os.path.getmtime(x), reverse=True)
    pickle_files = pickle_files[:num_files]

    results = []
    for file_path in pickle_files:
        try:
            with open(file_path, "rb") as f:
                data = pickle.load(f)

            # Extract task type from params if available
            task_type = "unknown"
            if "params" in data and "task_type" in data["params"]:
                task_type = data["params"]["task_type"]

            # Extract dataset_name - check both direct key and params
            dataset_name = "unknown"
            if "dataset_name" in data:
                dataset_name = data["dataset_name"]
            elif "params" in data and "dataset_name" in data["params"]:
                dataset_name = data["params"]["dataset_name"]

            # Extract removal - check both direct key and params
            removal = "unknown"
            if "removal" in data:
                removal = data["removal"]
            elif "params" in data and "removal" in data["params"]:
                removal = data["params"]["removal"]

            # Extract final accuracy - handle both new and legacy formats
            final_accuracy = None
            if "epoch_data" in data and data["epoch_data"]:
                # New format: average accuracy across all epochs and tasks
                all_accuracies = []
                for epoch in data["epoch_data"]:
                    if epoch["individual_accuracies"]:
                        all_accuracies.extend(epoch["individual_accuracies"])
                if all_accuracies:
                    final_accuracy = sum(all_accuracies) / len(all_accuracies)
            elif "per_task_accuracies" in data and data["per_task_accuracies"]:
                # Legacy format: average accuracy across all evaluations and tasks
                all_accuracies = []
                for task_eval in data["per_task_accuracies"]:
                    if task_eval:
                        all_accuracies.extend(task_eval)
                if all_accuracies:
                    final_accuracy = sum(all_accuracies) / len(all_accuracies)

            # Extract timestamp
            timestamp = data.get("timestamp", "unknown")

            results.append(
                {
                    "file": os.path.basename(file_path),
                    "task_type": task_type,
                    "dataset_name": dataset_name,
                    "removal": removal,
                    "final_accuracy": final_accuracy,
                    "timestamp": timestamp,
                    "data": data,
                    "file_mtime": os.path.getmtime(file_path),
                }
            )

        except Exception as e:
            print(f"Error loading {file_path}: {e}")

    return results


def compute_confidence_interval(data, confidence=0.99):
    """Compute confidence interval for given data

    NOTE: Used by compare_experiments.py - do not modify signature
    """
    n = len(data)
    if n < 2:
        return np.nan, np.nan

    mean = np.mean(data)
    std_err = stats.sem(data)
    h = std_err * stats.t.ppf((1 + confidence) / 2.0, n - 1)

    return mean - h, mean + h


def analyze_experiments(results):
    """Analyze experiments and compute statistics

    NOTE: Used by compare_experiments.py - do not modify signature
    """

    # Group results by task type, dataset name, and removal
    task_groups = {}
    for result in results:
        # Create a composite key for grouping
        group_key = (result["task_type"], result["dataset_name"], result["removal"])

        if group_key not in task_groups:
            task_groups[group_key] = []

        if result["final_accuracy"] is not None:
            task_groups[group_key].append(result["final_accuracy"])

    # Compute statistics for each group
    statistics = []

    for group_key, accuracies in task_groups.items():
        task_type, dataset_name, removal = group_key

        if len(accuracies) == 0:
            continue

        mean_accuracy = np.mean(accuracies)
        std_accuracy = np.std(accuracies, ddof=1) if len(accuracies) > 1 else 0

        # Compute 99% confidence interval
        ci_lower, ci_upper = compute_confidence_interval(accuracies, confidence=0.99)

        statistics.append(
            {
                "Task Type": task_type,
                "Dataset Name": dataset_name,
                "Removal": removal,
                "Number of Runs": len(accuracies),
                "Mean Accuracy": mean_accuracy,
                "Std Deviation": std_accuracy,
                "99% CI Lower": ci_lower,
                "99% CI Upper": ci_upper,
                "Raw Accuracies": accuracies,
            }
        )

    return statistics


def create_summary_table(statistics):
    """Create formatted summary table"""

    # Create DataFrame
    df = pd.DataFrame(statistics)

    # Remove raw accuracies from display version
    display_df = df.drop("Raw Accuracies", axis=1)

    # Format numerical columns
    display_df["Mean Accuracy"] = display_df["Mean Accuracy"].apply(
        lambda x: f"{x:.4f}"
    )
    display_df["Std Deviation"] = display_df["Std Deviation"].apply(
        lambda x: f"{x:.4f}"
    )
    display_df["99% CI Lower"] = display_df["99% CI Lower"].apply(
        lambda x: f"{x:.4f}" if not pd.isna(x) else "N/A"
    )
    display_df["99% CI Upper"] = display_df["99% CI Upper"].apply(
        lambda x: f"{x:.4f}" if not pd.isna(x) else "N/A"
    )

    return display_df, df


def main():
    parser = argparse.ArgumentParser(description="TA-A-GEM Experiment Analysis")
    parser.add_argument(
        "-n",
        "--num_runs",
        type=int,
        default=30,
        help="Number of most recent test runs to analyze (default: 15)",
    )
    parser.add_argument(
        "--input_dir",
        type=str,
        default="../test_results",
        help="Directory containing the test results (default: test_results)",
    )
    parser.add_argument(
        "--output_dir",
        type=str,
        default="../test_results",
        help="Directory to save the analysis results (default: test_results)",
    )
    args = parser.parse_args()

    print("TA-A-GEM Experiment Analysis")
    print("=" * 50)

    # Load all pickle files
    # args.input_dir = '../test_results/'
    results = load_pickle_files(directory=args.input_dir, num_files=args.num_runs)

    if not results:
        print(f"No pickle files found in {args.input_dir} directory")
        return

    print(
        f"Found {len(results)} result files (analyzing last {args.num_runs} runs only)"
    )

    # Show time range of analyzed files
    if results:
        mtimes = [result["file_mtime"] for result in results]
        earliest_time = min(mtimes)
        latest_time = max(mtimes)

        earliest_str = datetime.fromtimestamp(earliest_time).strftime(
            "%B %d, %Y, at %I:%M:%S %p"
        )
        latest_str = datetime.fromtimestamp(latest_time).strftime(
            "%B %d, %Y, at %I:%M:%S %p"
        )

        print(f"Test results are from {earliest_str} to {latest_str}")

    # Show breakdown by task type, dataset name, and removal
    task_counts = {}
    dataset_counts = {}
    removal_counts = {}

    for result in results:
        task_type = result["task_type"]
        dataset_name = result["dataset_name"]
        removal = result["removal"]

        task_counts[task_type] = task_counts.get(task_type, 0) + 1
        dataset_counts[dataset_name] = dataset_counts.get(dataset_name, 0) + 1
        removal_counts[removal] = removal_counts.get(removal, 0) + 1

    print("\nBreakdown by task type:")
    for task_type, count in task_counts.items():
        print(f"  {task_type}: {count} runs")

    print("\nBreakdown by dataset name:")
    for dataset_name, count in dataset_counts.items():
        print(f"  {dataset_name}: {count} runs")

    print("\nBreakdown by removal:")
    for removal, count in removal_counts.items():
        print(f"  {removal}: {count} runs")

    # Analyze experiments
    statistics = analyze_experiments(results)

    if not statistics:
        print("No valid experiment results found")
        return

    # Sort for consistent viewing
    statistics = sorted(statistics, key=lambda a: (a["Task Type"], a["Dataset Name"], a["Removal"]))

    # Create summary table
    display_df, full_df = create_summary_table(statistics)

    # Print results to terminal
    print("\n" + "=" * 100)
    print("EXPERIMENT RESULTS SUMMARY")
    print("=" * 100)
    print(display_df.to_string(index=False))

    # Print detailed raw accuracies
    print("\n" + "=" * 100)
    print("DETAILED RESULTS")
    print("=" * 100)
    for stat in statistics:
        print(f"\n{stat['Task Type']} | {stat['Dataset Name']} | {stat['Removal']} ({stat['Number of Runs']} runs):")
        print(f"  Raw accuracies: {[f'{acc:.4f}' for acc in stat['Raw Accuracies']]}")
        print(f"  Mean: {stat['Mean Accuracy']:.4f} ± {stat['Std Deviation']:.4f}")
        print(f"  99% CI: [{stat['99% CI Lower']:.4f}, {stat['99% CI Upper']:.4f}]")

    # Save results to CSV
    timestamp = datetime.now().strftime("%Y%m%d_%H%M%S")

    # Save summary table
    summary_filename = os.path.join(
        args.output_dir, f"experiment_analysis_{timestamp}.csv"
    )
    display_df.to_csv(summary_filename, index=False)
    print(f"\nSummary results saved to: {summary_filename}")

    # Save detailed results
    detailed_results = []
    for stat in statistics:
        for i, accuracy in enumerate(stat["Raw Accuracies"]):
            detailed_results.append(
                {
                    "Task Type": stat["Task Type"],
                    "Dataset Name": stat["Dataset Name"],
                    "Removal": stat["Removal"],
                    "Run Number": i + 1,
                    "Final Accuracy": accuracy,
                }
            )

    detailed_df = pd.DataFrame(detailed_results)
    detailed_filename = os.path.join(
        args.output_dir, f"detailed_results_{timestamp}.csv"
    )
    detailed_df.to_csv(detailed_filename, index=False)
    print(f"Detailed results saved to: {detailed_filename}")

    print("\nAnalysis complete!")


if __name__ == "__main__":
    main()<|MERGE_RESOLUTION|>--- conflicted
+++ resolved
@@ -44,14 +44,13 @@
 def load_pickle_files(directory="test_results", num_files=15):
     """Load pickle files from the test_results directory"""
 
-<<<<<<< HEAD
     debug_directory(directory)
     pickle_files = glob.glob(os.path.join(directory, "ta_agem_metrics_*.pkl"))
-=======
+
+    """
     NOTE: Used by compare_experiments.py - do not modify signature
     """
     pickle_files = glob.glob(os.path.join(directory, "*.pkl"))
->>>>>>> 32f7ab4b
 
     # Sort files by modification time (newest first) and take only the specified number
     pickle_files.sort(key=lambda x: os.path.getmtime(x), reverse=True)
