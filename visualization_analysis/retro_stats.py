--- conflicted
+++ resolved
@@ -42,18 +42,9 @@
 
 
 def load_pickle_files(directory="test_results", num_files=15):
-<<<<<<< HEAD
     """Load pickle files from the test_results directory"""
 
     debug_directory(directory)
-
-
-=======
-    """Load pickle files from the test_results directory
-
-    NOTE: Used by compare_experiments.py - do not modify signature
-    """
->>>>>>> bbbc4028
     pickle_files = glob.glob(os.path.join(directory, "ta_agem_metrics_*.pkl"))
 
     # Sort files by modification time (newest first) and take only the specified number
