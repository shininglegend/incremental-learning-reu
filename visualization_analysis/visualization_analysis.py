import math
import numpy as np
import pandas as pd
import plotly.express as px
import pickle
import os
from datetime import datetime
import time

# MLflow integration
try:
    import mlflow
    import mlflow.pytorch
<<<<<<< HEAD
=======

>>>>>>> a87c3a98
    MLFLOW_AVAILABLE = True
except ImportError:
    MLFLOW_AVAILABLE = False
    print("MLflow not available. Install with: conda install mlflow")

# NOTE: Many functions in this class are unused but kept for reference
# Only create_per_task_accuracy_graph, create_cluster_visualization,
# create_overall_accuracy_graph, and generate_simple_report are actively used


class TAGemVisualizer:
<<<<<<< HEAD
    def __init__(self, use_mlflow=True, experiment_name="Unnamed"):
=======
    def __init__(
        self,
        use_mlflow=True,
        experiment_name="Unnamed",
        total_samples=0,
        batch_size=10,
        sampling_rate=1,
    ):
>>>>>>> a87c3a98
        self.epoch_data = []  # List of dicts with epoch-level metrics
        self.task_boundaries = []  # Track where each task ends
        self.batch_losses = []
        self.training_times = []
        self.current_epoch = 0
        self._oldest_task_ids_tracking = []  # Track oldest task IDs matrix over time

        # MLflow configuration
        self.use_mlflow = use_mlflow and MLFLOW_AVAILABLE
        self.experiment_name = experiment_name
        self.current_run = None
        self.global_step = 0

        if self.use_mlflow:
            self._setup_mlflow()

        # Settings for generating the line graph of when a task is "forgotten"
        frames_wanted = 500  # Number of x-axis frames desired
        self.tracking_interval = math.ceil(
            ((total_samples / batch_size) * sampling_rate) / frames_wanted
        )
        self.tracking_frames_seen = 0

        # MLflow configuration
        self.use_mlflow = use_mlflow and MLFLOW_AVAILABLE
        self.experiment_name = experiment_name
        self.current_run = None
        self.global_step = 0

        if self.use_mlflow:
            self._setup_mlflow()

    @property
    def task_accuracies(self):
        """Backward compatibility: return overall accuracies"""
        return [ep["overall_accuracy"] for ep in self.epoch_data]

    @property
    def per_task_accuracies(self):
        """Backward compatibility: return individual accuracies"""
        return [ep["individual_accuracies"] for ep in self.epoch_data]

    @property
    def memory_sizes(self):
        """Backward compatibility: return memory sizes"""
        return [ep["memory_size"] for ep in self.epoch_data]

    @property
    def epoch_losses(self):
        """Backward compatibility: return epoch losses"""
        return [[ep["epoch_loss"]] for ep in self.epoch_data]

    @property
    def learning_rates(self):
        """Backward compatibility: return learning rates"""
        return [ep["learning_rate"] for ep in self.epoch_data if ep["learning_rate"]]

    @property
    def memory_efficiency(self):
        """Backward compatibility: return memory efficiency"""
        return [
            ep["overall_accuracy"] / ep["memory_size"] if ep["memory_size"] > 0 else 0.0
            for ep in self.epoch_data
        ]

    @property
    def oldest_task_ids_tracking(self):
        """Return the oldest task IDs tracking data"""
        return self._oldest_task_ids_tracking

    @oldest_task_ids_tracking.setter
    def oldest_task_ids_tracking(self, value):
        """Set the oldest task IDs tracking data"""
        self._oldest_task_ids_tracking = value

    def _setup_mlflow(self):
        """Initialize MLflow experiment"""
        if not self.use_mlflow:
            return

        try:
            mlflow.set_experiment(self.experiment_name)
            print(f"MLflow experiment set to: {self.experiment_name}")
        except Exception as e:
            print(f"Failed to setup MLflow: {e}")
            self.use_mlflow = False

    def start_run(self, run_name=None, params=None):
        """Start a new MLflow run"""
        if not self.use_mlflow:
            return

        try:
            self.current_run = mlflow.start_run(run_name=run_name)

            # Log parameters if provided
            if params:
                mlflow.log_params(params)

            print(f"Started MLflow run: {self.current_run.info.run_id}")
        except Exception as e:
            print(f"Failed to start MLflow run: {e}")

    def end_run(self):
        """End the current MLflow run"""
        if not self.use_mlflow or not self.current_run:
            return

        try:
            mlflow.end_run()
            print(f"Ended MLflow run: {self.current_run.info.run_id}")
            self.current_run = None
        except Exception as e:
            print(f"Failed to end MLflow run: {e}")

    def log_model(self, model, task_id, epoch=None):
        """Log model to MLflow"""
        if not self.use_mlflow or not self.current_run:
            return

        try:
            artifact_path = f"model_task_{task_id}"
            if epoch is not None:
                artifact_path += f"_epoch_{epoch}"

            mlflow.pytorch.log_model(model, artifact_path)
            print(f"Model logged to MLflow: {artifact_path}")
        except Exception as e:
            print(f"Failed to log model to MLflow: {e}")

    def _setup_mlflow(self):
        """Initialize MLflow experiment"""
        if not self.use_mlflow:
            return

        try:
            mlflow.set_experiment(self.experiment_name)
            print(f"MLflow experiment set to: {self.experiment_name}")
        except Exception as e:
            print(f"Failed to setup MLflow: {e}")
            self.use_mlflow = False

    def start_run(self, run_name=None, params=None):
        """Start a new MLflow run"""
        if not self.use_mlflow:
            return

        try:
            self.current_run = mlflow.start_run(run_name=run_name)

            # Log parameters if provided
            if params:
                mlflow.log_params(params)

            print(f"Started MLflow run: {self.current_run.info.run_id}")
        except Exception as e:
            print(f"Failed to start MLflow run: {e}")

    def end_run(self):
        """End the current MLflow run"""
        if not self.use_mlflow or not self.current_run:
            return

        try:
            mlflow.end_run()
            print(f"Ended MLflow run: {self.current_run.info.run_id}")
            self.current_run = None
        except Exception as e:
            print(f"Failed to end MLflow run: {e}")

    def log_model(self, model, task_id, epoch=None):
        """Log model to MLflow"""
        if not self.use_mlflow or not self.current_run:
            return

        try:
            artifact_path = f"model_task_{task_id}"
            if epoch is not None:
                artifact_path += f"_epoch_{epoch}"

            mlflow.pytorch.log_model(model, artifact_path)
            print(f"Model logged to MLflow: {artifact_path}")
        except Exception as e:
            print(f"Failed to log model to MLflow: {e}")

    def update_metrics(
        self,
        task_id,
        overall_accuracy,
        individual_accuracies,
        epoch_loss,
        memory_size,
        training_time=None,
        learning_rate=None,
    ):
        """Update metrics for a completed epoch"""
        epoch_data = {
            "epoch": self.current_epoch,
            "task_id": task_id,
            "overall_accuracy": overall_accuracy,
            "individual_accuracies": individual_accuracies.copy(),
            "epoch_loss": epoch_loss,
            "memory_size": memory_size,
            "learning_rate": learning_rate,
            "training_time": training_time,
        }

        self.epoch_data.append(epoch_data)

        # Log to MLflow
        if self.use_mlflow and self.current_run:
            try:
                metrics = {
<<<<<<< HEAD
                    'overall_accuracy': overall_accuracy,
                    'epoch_loss': epoch_data['epoch_loss'],
                    'memory_size': memory_size,
                    'current_task': task_id,
                }

                if learning_rate is not None:
                    metrics['learning_rate'] = learning_rate
                if training_time is not None:
                    metrics['training_time'] = training_time

                # Log individual task accuracies
                for i, acc in enumerate(individual_accuracies):
                    metrics[f'task_{i}_accuracy'] = acc
=======
                    "overall_accuracy": overall_accuracy,
                    "epoch_loss": epoch_data["epoch_loss"],
                    "memory_size": memory_size,
                    "current_task": task_id,
                }

                if learning_rate is not None:
                    metrics["learning_rate"] = learning_rate
                if training_time is not None:
                    metrics["training_time"] = training_time

                # Log individual task accuracies
                for i, acc in enumerate(individual_accuracies):
                    metrics[f"task_{i}_accuracy"] = acc
>>>>>>> a87c3a98

                mlflow.log_metrics(metrics, step=self.global_step)
                self.global_step += 1

            except Exception as e:
                print(f"Failed to log metrics to MLflow: {e}")

        self.current_epoch += 1

        # Track task boundaries for visualization
        if training_time is not None:  # End of task
            self.task_boundaries.append(self.current_epoch - 1)
            if training_time:
                self.training_times.append(training_time)

    def add_batch_loss(self, task_id, epoch, batch_idx, loss):
        """Add individual batch loss for detailed analysis"""
        self.batch_losses.append(
            {"task": task_id, "epoch": epoch, "batch": batch_idx, "loss": loss}
        )

<<<<<<< HEAD
        # Log batch loss to MLflow (sampled to avoid overwhelming)
        if self.use_mlflow and self.current_run and batch_idx % 10 == 0:
            try:
                mlflow.log_metric("batch_loss", loss, step=self.global_step)
                mlflow.log_metric("batch_task", task_id, step=self.global_step)
            except Exception as e:
                print(f"Failed to log batch loss to MLflow: {e}")
=======
    def track_oldest_task_ids(self, clustering_memory, task_id):
        """Track the oldest task IDs matrix from clustering memory at reduced rate"""
        self.tracking_frames_seen += 1
        if self.tracking_frames_seen % self.tracking_interval == 0:
            matrix = clustering_memory.get_oldest_task_ids_matrix()
            self._oldest_task_ids_tracking.append((matrix, task_id))
>>>>>>> a87c3a98

    def save_metrics(self, filepath, params=None):
        """Save all metrics and params to file for later analysis"""
        metrics = {
            "epoch_data": self.epoch_data,
            "task_boundaries": self.task_boundaries,
            "batch_losses": self.batch_losses,
            "training_times": self.training_times,
            "oldest_task_ids_tracking": self._oldest_task_ids_tracking,
            "timestamp": datetime.now().isoformat(),
        }
        print(
            f"Saved {len(self._oldest_task_ids_tracking)} frames, saw {self.tracking_frames_seen}."
        )

        # Add legacy format for backward compatibility
        if self.epoch_data:
            metrics["task_accuracies"] = self.task_accuracies
            metrics["per_task_accuracies"] = self.per_task_accuracies
            metrics["memory_sizes"] = self.memory_sizes
            metrics["epoch_losses"] = self.epoch_losses
            metrics["learning_rate"] = self.learning_rates
            metrics["memory_efficiency"] = self.memory_efficiency

        if params:
            metrics["params"] = params

        with open(filepath, "wb") as f:
            pickle.dump(metrics, f)
        print(f"Metrics saved to {filepath}")

        # Log as MLflow artifact
        if self.use_mlflow and self.current_run:
            try:
                mlflow.log_artifact(filepath, "metrics")
                print(f"Metrics also logged to MLflow as artifact")
            except Exception as e:
                print(f"Failed to log metrics to MLflow: {e}")

    def load_metrics(self, filepath):
        """Load metrics from file"""
        if os.path.exists(filepath):
            with open(filepath, "rb") as f:
                metrics = pickle.load(f)

            self.epoch_data = metrics.get("epoch_data", [])
            self.task_boundaries = metrics.get("task_boundaries", [])
            self.batch_losses = metrics.get("batch_losses", [])
            self.training_times = metrics.get("training_times", [])
            self._oldest_task_ids_tracking = metrics.get("oldest_task_ids_tracking", [])
            self.current_epoch = len(self.epoch_data)

            print(f"Metrics loaded from {filepath}")
            return True
        return False

    def create_per_task_accuracy_graph(self):
        """Create line graph showing accuracy per task over time, sampled per epoch"""
        if not self.epoch_data:
            print("No epoch data available")
            return None

        plot_data = []
        for epoch_idx, epoch_info in enumerate(self.epoch_data):
            for task_id, accuracy in enumerate(epoch_info["individual_accuracies"]):
                plot_data.append(
                    {
                        "Epoch": epoch_idx,
                        "Task_Evaluated": task_id,
                        "Accuracy": accuracy,
                        "Current_Task": epoch_info["task_id"],
                    }
                )

        df = pd.DataFrame(plot_data)
        fig = px.line(
            df,
            x="Epoch",
            y="Accuracy",
            color="Task_Evaluated",
            title="Per-Task Accuracy Over Training Epochs",
            labels={
                "Epoch": "Training Epoch",
                "Task_Evaluated": "Task Being Evaluated",
            },
            range_y=[0.0, 1.0],
        )
        return fig

    def create_cluster_visualization(self, clustering_memory, clusters_to_show):
        """Create 3D visualization of cluster storage using multi-pool ClusteringMechanism.visualize()"""
        try:
            pools = clustering_memory.get_clustering_mechanism()
            if not pools:
                print("No clustering pools available for visualization")
                return

            print(f"Visualizing {clusters_to_show}/{len(pools)} clustering pools:")
            i = 0
            for label, pool in pools.items():
                if i >= clusters_to_show:
                    break
                pool.visualize()
                i += 1
        except Exception as e:
            print(f"Error creating cluster visualization: {e}")

    def create_overall_accuracy_graph(self):
        """Create line graph showing overall accuracy over time, sampled per epoch"""
        if not self.epoch_data:
            print("No epoch data available")
            return None

        epochs = [ep["epoch"] for ep in self.epoch_data]
        accuracies = [ep["overall_accuracy"] for ep in self.epoch_data]

        fig = px.line(
            x=epochs,
            y=accuracies,
            title="Overall Accuracy Over Training Epochs",
            labels={"x": "Training Epoch", "y": "Overall Accuracy"},
            range_y=[0.0, 1.0],
        )
        return fig

    def generate_simple_report(
        self, clustering_memory, clusters_to_show=1, show_images=True, save_path=None
    ):
        """Generate simplified analysis with just 3 graphs"""
        if not self.epoch_data:
            print("No epoch data available for report generation")
            return

        print("Generating simplified visualizations...")

        # Graph 1: Per-task accuracy over time
        try:
            per_task_fig = self.create_per_task_accuracy_graph()
            if per_task_fig:
                if show_images:
                    per_task_fig.show()
                if save_path is not None:
                    html_path = f"{save_path}_per_task_accuracy.html"
                    per_task_fig.write_html(html_path)
                    print(f"Per-task accuracy graph saved to {html_path}")

                    # Log to MLflow
                    if self.use_mlflow and self.current_run:
                        try:
                            mlflow.log_artifact(html_path, "visualizations")
                        except Exception as e:
                            print(f"Failed to log visualization to MLflow: {e}")

        except Exception as e:
            print(f"Error creating per-task accuracy graph: {e}")

        # Graph 2: Cluster storage visualization
        try:
            print("Displaying cluster storage visualization...")
            if show_images:
                self.create_cluster_visualization(clustering_memory, clusters_to_show)
        except Exception as e:
            print(f"Error creating cluster visualization: {e}")

        # Graph 3: Overall accuracy over time
        try:
            overall_fig = self.create_overall_accuracy_graph()
            if overall_fig:
                if show_images:
                    overall_fig.show()
                if save_path is not None:
                    html_path = f"{save_path}_overall_accuracy.html"
                    overall_fig.write_html(html_path)
                    print(f"Overall accuracy graph saved to {html_path}")

                    # Log to MLflow
                    if self.use_mlflow and self.current_run:
                        try:
                            mlflow.log_artifact(html_path, "visualizations")
                        except Exception as e:
                            print(f"Failed to log visualization to MLflow: {e}")

        except Exception as e:
            print(f"Error creating overall accuracy graph: {e}")

        # Log final summary metrics to MLflow
        if self.use_mlflow and self.current_run and self.epoch_data:
            try:
<<<<<<< HEAD
                final_accuracy = self.epoch_data[-1]['overall_accuracy']
                final_memory_size = self.epoch_data[-1]['memory_size']
                avg_accuracy = sum(ep['overall_accuracy'] for ep in self.epoch_data) / len(self.epoch_data)

                summary_metrics = {
                    'final_overall_accuracy': final_accuracy,
                    'final_memory_size': final_memory_size,
                    'average_accuracy_all_epochs': avg_accuracy,
                    'total_epochs': len(self.epoch_data),
                    'total_tasks': max(ep['task_id'] for ep in self.epoch_data) + 1,
=======
                final_accuracy = self.epoch_data[-1]["overall_accuracy"]
                final_memory_size = self.epoch_data[-1]["memory_size"]
                avg_accuracy = sum(
                    ep["overall_accuracy"] for ep in self.epoch_data
                ) / len(self.epoch_data)

                summary_metrics = {
                    "final_overall_accuracy": final_accuracy,
                    "final_memory_size": final_memory_size,
                    "average_accuracy_all_epochs": avg_accuracy,
                    "total_epochs": len(self.epoch_data),
                    "total_tasks": max(ep["task_id"] for ep in self.epoch_data) + 1,
>>>>>>> a87c3a98
                }

                mlflow.log_metrics(summary_metrics)
                print("Summary metrics logged to MLflow")

            except Exception as e:
                print(f"Failed to log summary metrics to MLflow: {e}")


class _Time:
    def __init__(self, start):
        self.start = start
        self.finish = None

    def __str__(self):
        return str(self.duration()) if self.finish is not None else ""

    def end(self, end):
        assert self.finish is None, "End time already set"
        self.finish = end

    def duration(self):
        return self.finish - self.start if self.finish is not None else None


class Timer:
    def __init__(self):
        self.times = {}

    def __str__(self):
        result = []
        for key in self.times:
            if isinstance(self.times[key], list):
                durations = [t.duration() for t in self.times[key]]
                count = len(durations)
                total = sum(durations)
                avg = total / count
                low = min(durations)
                high = max(durations)
                result.append(
                    f"{key}: total={total:.6f}, count={count}, avg={avg:.6f}, low={low:.6f}, high={high:.6f}"
                )
            else:
                result.append(f"{key}: {self.times[key]}")
        return "\n".join(result)

    def start(self, key):
        if key in self.times:
            if isinstance(self.times[key], list):
                # Key already has multiple measurements
                self.times[key].append(_Time(time.time()))
            else:
                # Key has single measurement, convert to list
                assert (
                    self.times[key].finish is not None
                ), f"Previous timer for key '{key}' not ended"
                self.times[key] = [self.times[key], _Time(time.time())]
        else:
            self.times[key] = _Time(time.time())

    def end(self, key):
        if isinstance(self.times[key], list):
            self.times[key][-1].end(time.time())
        else:
            self.times[key].end(time.time())


# Example usage and testing
if __name__ == "__main__":
    t = Timer()
    t.start("1")
    time.sleep(2.5)
    t.start("2")
    time.sleep(0.5)
    t.end("2")
    t.end("1")
    print(t)

    # Create sample data for testing
    visualizer = TAGemVisualizer()

    # Simulate some training data
    np.random.seed(42)  # For reproducible test data
    for task_id in range(5):
        overall_acc = max(0.1, 0.8 - 0.05 * task_id + np.random.normal(0, 0.02))
        individual_accs = [
            max(0.1, 0.9 - 0.03 * max(0, task_id - i)) for i in range(task_id + 1)
        ]
        epoch_losses = [
            max(0.01, 1.0 * np.exp(-0.1 * epoch) + np.random.normal(0, 0.01))
            for epoch in range(20)
        ]
        memory_size = min(100, 20 * (task_id + 1))

        visualizer.update_metrics(
            task_id, overall_acc, individual_accs, epoch_losses, memory_size
        )

        # Add some batch losses
        for epoch in range(5):
            for batch in range(10):
                loss = max(0.01, epoch_losses[epoch] + np.random.normal(0, 0.05))
                visualizer.add_batch_loss(task_id, epoch, batch, loss)

    # Generate report
    visualizer.generate_report("test_analysis")

    # Save and load test
    visualizer.save_metrics("test_metrics.pkl")
    new_visualizer = TAGemVisualizer()
    new_visualizer.load_metrics("test_metrics.pkl")<|MERGE_RESOLUTION|>--- conflicted
+++ resolved
@@ -11,10 +11,7 @@
 try:
     import mlflow
     import mlflow.pytorch
-<<<<<<< HEAD
-=======
-
->>>>>>> a87c3a98
+
     MLFLOW_AVAILABLE = True
 except ImportError:
     MLFLOW_AVAILABLE = False
@@ -26,9 +23,6 @@
 
 
 class TAGemVisualizer:
-<<<<<<< HEAD
-    def __init__(self, use_mlflow=True, experiment_name="Unnamed"):
-=======
     def __init__(
         self,
         use_mlflow=True,
@@ -37,7 +31,6 @@
         batch_size=10,
         sampling_rate=1,
     ):
->>>>>>> a87c3a98
         self.epoch_data = []  # List of dicts with epoch-level metrics
         self.task_boundaries = []  # Track where each task ends
         self.batch_losses = []
@@ -251,22 +244,6 @@
         if self.use_mlflow and self.current_run:
             try:
                 metrics = {
-<<<<<<< HEAD
-                    'overall_accuracy': overall_accuracy,
-                    'epoch_loss': epoch_data['epoch_loss'],
-                    'memory_size': memory_size,
-                    'current_task': task_id,
-                }
-
-                if learning_rate is not None:
-                    metrics['learning_rate'] = learning_rate
-                if training_time is not None:
-                    metrics['training_time'] = training_time
-
-                # Log individual task accuracies
-                for i, acc in enumerate(individual_accuracies):
-                    metrics[f'task_{i}_accuracy'] = acc
-=======
                     "overall_accuracy": overall_accuracy,
                     "epoch_loss": epoch_data["epoch_loss"],
                     "memory_size": memory_size,
@@ -281,7 +258,6 @@
                 # Log individual task accuracies
                 for i, acc in enumerate(individual_accuracies):
                     metrics[f"task_{i}_accuracy"] = acc
->>>>>>> a87c3a98
 
                 mlflow.log_metrics(metrics, step=self.global_step)
                 self.global_step += 1
@@ -303,22 +279,12 @@
             {"task": task_id, "epoch": epoch, "batch": batch_idx, "loss": loss}
         )
 
-<<<<<<< HEAD
-        # Log batch loss to MLflow (sampled to avoid overwhelming)
-        if self.use_mlflow and self.current_run and batch_idx % 10 == 0:
-            try:
-                mlflow.log_metric("batch_loss", loss, step=self.global_step)
-                mlflow.log_metric("batch_task", task_id, step=self.global_step)
-            except Exception as e:
-                print(f"Failed to log batch loss to MLflow: {e}")
-=======
     def track_oldest_task_ids(self, clustering_memory, task_id):
         """Track the oldest task IDs matrix from clustering memory at reduced rate"""
         self.tracking_frames_seen += 1
         if self.tracking_frames_seen % self.tracking_interval == 0:
             matrix = clustering_memory.get_oldest_task_ids_matrix()
             self._oldest_task_ids_tracking.append((matrix, task_id))
->>>>>>> a87c3a98
 
     def save_metrics(self, filepath, params=None):
         """Save all metrics and params to file for later analysis"""
@@ -507,18 +473,6 @@
         # Log final summary metrics to MLflow
         if self.use_mlflow and self.current_run and self.epoch_data:
             try:
-<<<<<<< HEAD
-                final_accuracy = self.epoch_data[-1]['overall_accuracy']
-                final_memory_size = self.epoch_data[-1]['memory_size']
-                avg_accuracy = sum(ep['overall_accuracy'] for ep in self.epoch_data) / len(self.epoch_data)
-
-                summary_metrics = {
-                    'final_overall_accuracy': final_accuracy,
-                    'final_memory_size': final_memory_size,
-                    'average_accuracy_all_epochs': avg_accuracy,
-                    'total_epochs': len(self.epoch_data),
-                    'total_tasks': max(ep['task_id'] for ep in self.epoch_data) + 1,
-=======
                 final_accuracy = self.epoch_data[-1]["overall_accuracy"]
                 final_memory_size = self.epoch_data[-1]["memory_size"]
                 avg_accuracy = sum(
@@ -531,7 +485,6 @@
                     "average_accuracy_all_epochs": avg_accuracy,
                     "total_epochs": len(self.epoch_data),
                     "total_tasks": max(ep["task_id"] for ep in self.epoch_data) + 1,
->>>>>>> a87c3a98
                 }
 
                 mlflow.log_metrics(summary_metrics)
