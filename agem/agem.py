import torch
from visualization_analysis.visualization_analysis import Timer

class AGEMHandler:
    def __init__(
            self,
            model: torch.nn.Module,
            criterion,
            optimizer,
            device,
            batch_size=256,  # Memory batch size for gradient computation
            lr_scheduler=None,
            t=None,
    ):
        self.model = model
        self.criterion = criterion
        self.optimizer = optimizer
        self.eps_mem_batch = batch_size  # Memory batch size for gradient computation
        self.device = device
        self.lr_scheduler = lr_scheduler
        self.t = t

    def compute_gradient(self, x: torch.Tensor, y: torch.Tensor) -> torch.Tensor:
        """
        Compute and return the flattened gradient vector for a single example (x, y).
        g = ∇_θ ℓ(f_θ(x, t), y)
        """
        # Move to correct device
        x, y = x.to(self.device), y.to(self.device)

        # Zero existing gradients
        self.model.zero_grad(set_to_none=True)

        # Forward + loss
        output = self.model(x.unsqueeze(0))  # add batch dim
        loss = self.criterion(output, y.view(1))

        # Collect gradients
        params = [p for p in self.model.parameters() if p.requires_grad]
        grads = torch.autograd.grad(
            loss,
            params,
            retain_graph=False,
            create_graph=False,
            allow_unused=True
        )

        # Flatten, padding zeros for unused params
        flat_grad = []
        for g, p in zip(grads, params):
            numel = p.numel()
            if g is None:
                flat_grad.append(torch.zeros(numel, device=self.device))
            else:
                flat_grad.append(g.contiguous().view(-1))
        return torch.cat(flat_grad)

    def project_gradient(self, g: torch.Tensor, g_ref: torch.Tensor) -> torch.Tensor:
        """
        A-GEM projection: g_tilde = g if no interference, else project onto non-conflicting direction.
        """
        # Empty gradients or no reference
        if g.numel() == 0 or g_ref.numel() == 0:
            return g

        # Ensure same device and shape
        assert g.shape == g_ref.shape, "Gradient shape mismatch"

        # Dot products
        dot = torch.dot(g, g_ref)
        if dot >= 0:
            return g
        norm_sq = torch.dot(g_ref, g_ref)
        if norm_sq == 0:
            return g

        # Projection
        scale = dot / norm_sq
        return g - scale * g_ref

    def set_gradient(self, flat_grad: torch.Tensor):
        """
        Unpack and assign flattened gradient vector back to model parameters.
        """
        params = [p for p in self.model.parameters() if p.requires_grad]
        idx = 0
        for p in params:
            numel = p.numel()
            p.grad = flat_grad[idx: idx + numel].view_as(p).clone()
            idx += numel

    def sample_from_memory(self, clustering_memory):
        """Sample (x_ref, y_ref) from ClusteringMemory as in line 6 of Algorithm 2"""
        memory_samples = clustering_memory.get_memory_samples()

        if memory_samples is None:
            return None, None

        mem_data, mem_labels = memory_samples

        if len(mem_data) == 0:
            return None, None

        # Randomly sample one example from memory
        idx = torch.randint(0, len(mem_data), (1,)).item()
        x_ref = mem_data[idx].unsqueeze(0)  # Add batch dimension
        y_ref = mem_labels[idx].unsqueeze(0)  # Add batch dimension

        return x_ref, y_ref

    def sample_from_memory_simple(self, clustering_memory):
        """Sample from a random pool, then random sample within that pool"""

        # Get non-empty pools
        non_empty_pools = []
        for label, pool in clustering_memory.pools.items():
            samples, labels = pool.get_clusters_with_labels()
            if len(samples) > 0:
                non_empty_pools.append((samples, labels if labels else [label] * len(samples)))

        if not non_empty_pools:
            return None, None

        # Pick a random pool
        pool_idx = torch.randint(0, len(non_empty_pools), (1,)).item()
        samples, labels = non_empty_pools[pool_idx]

        # Pick random sample from that pool
        sample_idx = torch.randint(0, len(samples), (1,)).item()

        x_ref = samples[sample_idx].unsqueeze(0).to(clustering_memory.device)
        y_ref = torch.tensor([labels[sample_idx]], dtype=torch.long).to(clustering_memory.device)

        return x_ref, y_ref

    def sample_from_memory_global_index(self, clustering_memory):
        """Sample using global index"""

        mem_size = clustering_memory.get_memory_size()

        if mem_size == 0:
            return None, None

        # Generate random global index
        global_idx = torch.randint(0, mem_size, (1,)).item()

        # Find the sample at this global index
        current_idx = 0

        for label, pool in clustering_memory.pools.items():
            for i, cluster in enumerate(pool.clusters):
                cluster_size = len(cluster.samples)

                # Skip empty clusters entirely
                if cluster_size == 0:
                    continue

                # Check if our target index is in this cluster
                if global_idx < current_idx + cluster_size:
                    # Found it! Get the local index within this cluster
                    local_idx = global_idx - current_idx

                    # Get the sample directly from the cluster
                    try:
                        sample = list(cluster.samples)[local_idx]
                        cluster_label = cluster.labels[local_idx]

                        # Move to device and add batch dimension
                        x_ref = sample.unsqueeze(0).to(clustering_memory.device)
                        y_ref = torch.tensor([cluster_label], dtype=torch.long).to(clustering_memory.device)

                        return x_ref, y_ref
                    except Exception as e:
                        print(f"  ERROR: {e}")
                        return None, None

                current_idx += cluster_size

        # Should never reach here if total_samples is correct
        print("ya done messed something up. agem.py/sample_from_memory_global_index.")
        print(f"mem size: {mem_size}. global_idx: {global_idx}")
        return None, None

    def optimize_single_example(self, x, y, clustering_memory):
        """
        A-GEM optimization for a single example (x, y) following Algorithm 2, lines 6-14 in A-GEM paper
        """

<<<<<<< HEAD
        # Sample (x_ref, y_ref) from memory
=======
        # Step 6: Sample (x_ref, y_ref) from memory M
>>>>>>> 75ef7d5b
        x_ref, y_ref = self.sample_from_memory_global_index(clustering_memory)

        self.t.start("compute current gradient")

        # Step 8: Compute gradient
        g = self.compute_gradient(x, y)

        self.t.end("compute current gradient")

        # If we have memory samples, compute reference gradient and project
        self.t.start("compute and project gradient")
        if x_ref is not None and y_ref is not None:
            # Step 7: Compute g_ref = ∇_θ ℓ(f_θ(x_ref, t), y_ref)
            g_ref = self.compute_gradient(x_ref, y_ref)

            # Steps 9-13: Project gradient if needed
            g_tilde = self.project_gradient(g, g_ref)
        else:
            g_tilde = g
        
        # Set the projected gradient
        self.set_gradient(g_tilde)
        self.t.end("compute and project gradient")

        # Step 14: Update parameters θ ← θ - α * g_tilde
        self.t.start("optimizer.step")
        self.optimizer.step()
        self.t.end("optimizer.step")

        with torch.no_grad():
            out = self.model(x.unsqueeze(0))
            return self.criterion(out, y.view(1)).item()

    def optimize_batch(self, data, labels, clustering_memory):
        """
        Optimize a batch by applying A-GEM to each example individually
        following the algorithm structure
        """
        batch_losses = []

        # Apply A-GEM to each example in the batch
        for i in range(data.size(0)):
            x_i = data[i]
            y_i = labels[i]
            loss = self.optimize_single_example(x_i, y_i, clustering_memory)
            batch_losses.append(loss)

        return sum(batch_losses) / len(batch_losses) if batch_losses else 0.0

    # Clean interface for true A-GEM
    def optimize(self, data, labels, clustering_memory):
        """
        Clean A-GEM optimization interface that requires clustering_memory

        Args:
            data: Batch of training data
            labels: Batch of training labels
            clustering_memory: ClusteringMemory instance for sampling reference examples

        Returns:
            float: Average loss for the batch
        """
        return self.optimize_batch(data, labels, clustering_memory)<|MERGE_RESOLUTION|>--- conflicted
+++ resolved
@@ -186,11 +186,7 @@
         A-GEM optimization for a single example (x, y) following Algorithm 2, lines 6-14 in A-GEM paper
         """
 
-<<<<<<< HEAD
         # Sample (x_ref, y_ref) from memory
-=======
-        # Step 6: Sample (x_ref, y_ref) from memory M
->>>>>>> 75ef7d5b
         x_ref, y_ref = self.sample_from_memory_global_index(clustering_memory)
 
         self.t.start("compute current gradient")
