--- conflicted
+++ resolved
@@ -54,7 +54,6 @@
         self.mean = initial_sample.clone().detach()
         self.sum_samples = initial_sample.clone().detach()  # To efficiently update mean
 
-<<<<<<< HEAD
         # Testing
         if not DEFAULT:
             self.new_buffer: Buffer | None = None
@@ -74,11 +73,6 @@
             raise IndexError("Sample index out of range")
         return self.samples[idx], self.labels[idx]
 
-=======
-    def __len__(self):
-        return len(self.samples)
-
->>>>>>> fda42ee8
     def add_sample(self, sample: torch.Tensor, label=None, task_id=None):
         """Adds a new sample to the cluster and updates its mean."""
         dprint("cl add_sample triggered")
@@ -238,9 +232,6 @@
     def __len__(self):
         return sum([len(cluster) for cluster in self.clusters])
 
-    def __len__(self):
-        return sum([len(c) for c in self.clusters])
-
     def add(self, z: torch.Tensor, label=None, task_id=None):
         """
         Adds a sample z to the appropriate cluster or forms a new one.
