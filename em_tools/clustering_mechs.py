--- conflicted
+++ resolved
@@ -19,15 +19,8 @@
 class Cluster:
     """Represents a single cluster in the clustering mechanism."""
 
-<<<<<<< HEAD
     def __init__(self, initial_sample: torch.Tensor, initial_label=None):
         dtriggered("cl init triggered")
-=======
-    def __init__(
-        self, initial_sample: torch.Tensor, initial_label=None, initial_task_id=None
-    ):
-        dprint("cl init triggered")
->>>>>>> 1e779da9
 
         self.samples = deque([initial_sample])  # Stores samples in insertion order
         self.labels = (
@@ -41,7 +34,6 @@
         self.mean = initial_sample.clone().detach()
         self.sum_samples = initial_sample.clone().detach()  # To efficiently update mean
 
-<<<<<<< HEAD
     def get_sample_or_samples(self):
         """
         If this cluster is of size one, returns the sample inside.
@@ -56,9 +48,6 @@
         return (list(self.samples), list(self.labels))
 
     def add_sample(self, sample: torch.Tensor, label=None):
-=======
-    def add_sample(self, sample: torch.Tensor, label=None, task_id=None):
->>>>>>> 1e779da9
         """Adds a new sample to the cluster and updates its mean."""
         dtriggered("cl add_sample triggered")
 
@@ -178,15 +167,11 @@
         self.P = P  # Max cluster size
         self.dimensionality_reducer = dimensionality_reducer
 
-<<<<<<< HEAD
         # Sanity checks
         assert self.Q > 0
         assert self.P > 0
 
     def add(self, z: torch.Tensor, label=None):
-=======
-    def add(self, z: torch.Tensor, label=None, task_id=None):
->>>>>>> 1e779da9
         """
         Adds a sample z to the appropriate cluster or forms a new one.
 
@@ -206,7 +191,6 @@
                     "Dimensionality reducer must be fitted before adding samples. Call fit_reducer() first."
                 )
             z = self.dimensionality_reducer.transform(z)
-<<<<<<< HEAD
 
         # If we're at 0 samples, or at 1 sample and there's space for a second one, add it
         if len(self.clusters) == 0 or (len(self.clusters) == 1 and self.Q > 1):
@@ -298,34 +282,6 @@
         # If the cluster size exceeds P, remove the oldest sample
         if len(q_star.samples) > self.P:
             q_star.remove_one()
-=======
-        # if z is a set of samples, add it one by one
-        if len(self.clusters) < self.Q:
-            # If the number of clusters is less than Q, create a new cluster
-            # and add z to it.
-            new_cluster = Cluster(z, label, task_id)
-            self.clusters.append(new_cluster)
-        else:
-            # If the number of clusters has reached Q, find the closest cluster
-            # based on Euclidean distance to its mean.
-            min_distance = float("inf")
-            closest_cluster_idx = -1
-
-            for i, cluster in enumerate(self.clusters):
-                # Calculate distance
-                distance = distance_h(z - cluster.mean)
-                if distance < min_distance:
-                    min_distance = distance
-                    closest_cluster_idx = i
-
-            # Add z to the identified closest cluster
-            q_star = self.clusters[closest_cluster_idx]
-            q_star.add_sample(z, label, task_id)
-
-            # If the cluster size exceeds P, remove the oldest sample
-            if len(q_star.samples) > self.P:
-                q_star.remove_one()
->>>>>>> 1e779da9
 
     def fit_reducer(self, z_list):
         """
@@ -509,16 +465,9 @@
             y=y_col,
             z=z_col,
             color="Cluster",
-<<<<<<< HEAD
             symbol="Label",
             title=title,
             hover_data={"Cluster": True, "Label": True},
-=======
-            symbol="Task",
-            size="Age",
-            title="Cluster Visualization (Color=Cluster, Symbol=Task, Size=Age)",
-            hover_data={"Cluster": True, "Task": True, "Age": True},
->>>>>>> 1e779da9
         )
 
         fig.show()
@@ -569,13 +518,9 @@
 
     print(storage.get_clusters_with_labels())
     for i, sample in enumerate(samples):
-<<<<<<< HEAD
         storage.add(sample, label=i)
         print(storage.get_clusters_with_labels())
 
-=======
-        storage.add(sample, label=torch.randint(1, 4, (1,)).item(), task_id=i % 3)
->>>>>>> 1e779da9
         if VISUALIZE:
             storage.visualize()
             time.sleep(5)
