--- conflicted
+++ resolved
@@ -370,13 +370,10 @@
         self.Q = Q  # Max number of clusters
         self.P = P  # Max cluster size
         self.dimensionality_reducer = dimensionality_reducer
-
-<<<<<<< HEAD
         self.cluster_params = cluster_params
-=======
+
     def __len__(self):
         return sum([len(cluster) for cluster in self.clusters])
->>>>>>> ce0a1ab3
 
     def add(self, z: torch.Tensor, label=None, task_id=None):
         """
