# This is the file pulling it all together. Edit sparingly, if at all!
import time, os
import numpy as np
from utils import accuracy_test
from init import initialize_system

# --- 1. Configuration and Initialization ---

# Initialize system with configuration
# Parse command line arguments
(
    config,
    params,
    t,
    device,
    model,
    optimizer,
    criterion,
    lr_scheduler,
    clustering_memory,
    agem_handler,
    train_dataloaders,
    test_dataloaders,
    visualizer,
) = initialize_system()

# Extract commonly used variables from config
QUICK_TEST_MODE = config["lite"]
VERBOSE = config["verbose"]
NUM_EPOCHS = config["num_epochs"]
USE_LEARNING_RATE_SCHEDULER = config["use_learning_rate_scheduler"]
LEARNING_RATE = config["learning_rate"]
BATCH_SIZE = config["batch_size"]
SAMPLING_RATE = config["sampling_rate"]
t.start("training")

# --- 2. Training Loop ---
print("Starting training...")
print(
    f"""
Quick Test mode: {QUICK_TEST_MODE} | Task Type: {config['task_type']}
Random EM sampling: {config["random_em"]} | Dataset: {config['dataset_name']}
Use LR: {USE_LEARNING_RATE_SCHEDULER} | Sampling Rate: {SAMPLING_RATE}
Total tasks: {len(train_dataloaders)}"""
)

for task_id, train_dataloader in enumerate(train_dataloaders):
    print(f"\n--- Training on Task {task_id + 1} ---")

    task_start_time = time.time()
    task_epoch_losses = []

    # Query clustering_memory for all samples once per task
    t.start("get samples")
    all_samples = clustering_memory.get_memory_samples()
    t.end("get samples")

    for epoch in range(NUM_EPOCHS):
        model.train()
        epoch_loss = 0.0
        num_batches = 0

        for batch_idx, (data, labels) in enumerate(train_dataloader):
            # Move data to device
            data, labels = data.to(device), labels.to(device)
            # Select memory samples for this batch
            if config["random_em"] and len(all_samples) > 0:
                # Apply random mask to select BATCH_SIZE samples
                t.start("choose random samples")
                num_samples = len(all_samples)
                if num_samples <= BATCH_SIZE:
                    batch_samples = all_samples
                else:
                    mem_sample_mask = np.random.choice(
                        num_samples, BATCH_SIZE, replace=False
                    )
                    batch_samples = [all_samples[i] for i in mem_sample_mask]
                t.end("choose random samples")
            else:
                batch_samples = all_samples

            # Step 1: Use A-GEM logic for current batch and current memory
            # agem_handler.optimize handles model update and gradient projection
            t.start("optimize")
            batch_loss = agem_handler.optimize(data, labels, batch_samples)
            t.end("optimize")

            # Track batch loss
            if batch_loss is not None:
                epoch_loss += batch_loss
                visualizer.add_batch_loss(task_id, epoch, batch_idx, batch_loss)

            num_batches += 1

            # Update progress bar every 50 batches or on last batch
            if (
                not QUICK_TEST_MODE
                and VERBOSE
                and (batch_idx % 50 == 0 or batch_idx == len(train_dataloader) - 1)
            ):
                progress = (batch_idx + 1) / len(train_dataloader)
                bar_length = 30
                filled_length = int(bar_length * progress)
                bar = "█" * filled_length + "-" * (bar_length - filled_length)
                print(
                    f"\rTask {task_id + 1:1}, Epoch {epoch+1:>2}/{NUM_EPOCHS}: |{bar}| {progress:.1%} (Batch {batch_idx + 1}/{len(train_dataloader)})",
                    end="",
                    flush=True,
                )

        # Print newline after progress bar completion
        if not QUICK_TEST_MODE and VERBOSE:
            print()

        # Track epoch loss
        avg_epoch_loss = epoch_loss / max(num_batches, 1)
        task_epoch_losses.append(avg_epoch_loss)

        # Evaluate performance after each epoch
        t.start("eval")
        model.eval()
        avg_accuracy = accuracy_test.evaluate_tasks_up_to(
            model, criterion, test_dataloaders, task_id, device=device
        )

        # Evaluate on individual tasks for detailed tracking
        individual_accuracies = []
        for eval_task_id in range(task_id + 1):
            eval_dataloader = test_dataloaders[eval_task_id]
            task_acc = accuracy_test.evaluate_single_task(
                model, criterion, eval_dataloader, device=device
            )
            individual_accuracies.append(task_acc)
        calculated_average = sum(individual_accuracies) / len(individual_accuracies)
<<<<<<< HEAD
        print(
            f"""Individual accuracy, average: {calculated_average}
Reported overall average: {avg_accuracy}"""
        )
        assert round(calculated_average, 10) == round(avg_accuracy, 10), \
            f"{calculated_average} != {avg_accuracy}"
=======
        assert round(calculated_average, 10) == round(avg_accuracy, 10), \
            f"Average mismatch! {calculated_average} != {avg_accuracy}"
>>>>>>> fda42ee8

        t.end("eval")
        t.start("visualizer")
        # Update visualizer with epoch metrics
        memory_size = clustering_memory.get_memory_size()
        current_lr = (
            lr_scheduler.get_lr() if USE_LEARNING_RATE_SCHEDULER else LEARNING_RATE
        )

        visualizer.update_metrics(
            task_id=task_id,
            overall_accuracy=avg_accuracy,
            individual_accuracies=individual_accuracies,
            epoch_loss=avg_epoch_loss,
            memory_size=memory_size,
            training_time=None,
            learning_rate=current_lr,
        )
        t.end("visualizer")

        # Print epoch summary
        if QUICK_TEST_MODE and (epoch % 5 == 0 or epoch == NUM_EPOCHS - 1):
            print(
                f"  Epoch {epoch+1}/{NUM_EPOCHS}: Loss = {avg_epoch_loss:.4f}, Accuracy = {avg_accuracy:.4f}"
            )
    # Step 2: Update the clustered memory with some samples from this task's dataloader
    # This is where the core clustering for TA-A-GEM happens
    t.start("add samples")
    samples_added = 0
    batch_counter = 0
    # Add samples per batch based on sampling_rate
    for sample_data, sample_labels in train_dataloader:
        if SAMPLING_RATE < 1:
            # Fractional sampling - add every 1/SAMPLING_RATE batches
            if batch_counter % int(1 / SAMPLING_RATE) == 0:
                samples_added += 1
                clustering_memory.add_sample(
                    sample_data[0].cpu(), sample_labels[0].cpu(), task_id
                )
        else:
            # Sample multiple items per batch (up to batch size and sampling rate)
            num_to_sample = min(int(SAMPLING_RATE), len(sample_data))
            for i in range(num_to_sample):
                samples_added += 1
                clustering_memory.add_sample(
                    sample_data[i].cpu(), sample_labels[i].cpu(), task_id
                )
        batch_counter += 1
    print(f"Added {samples_added} out of {len(train_dataloader)} samples this round.")
    print("Sample throughput (cumulative):", clustering_memory.get_sample_throughputs())
    t.end("add samples")

    # Calculate training time for this task
    task_time = time.time() - task_start_time

    # Final task summary
    pool_sizes = clustering_memory.get_pool_sizes()
    num_active_pools = clustering_memory.get_num_active_pools()
    final_memory_size = clustering_memory.get_memory_size()

    # Get final accuracy from last epoch evaluation
    final_avg_accuracy = (
        visualizer.task_accuracies[-1] if visualizer.task_accuracies else 0.0
    )

    print(f"For task {task_id + 1}, final average accuracy landed at: {final_avg_accuracy:.4f}")
    print(
        f"Memory size: {final_memory_size} samples across {num_active_pools} active pools"
    )
    print(f"Pool sizes: {pool_sizes}")
    print(f"Task training time: {task_time:.2f}s")

t.end("training")
print("\nTraining complete.")

# Calculate and display final average accuracy over all epochs and tasks
if visualizer.epoch_data:
    total_accuracy = sum(ep["overall_accuracy"] for ep in visualizer.epoch_data)
    total_epochs = len(visualizer.epoch_data)
    final_average_accuracy = total_accuracy / total_epochs
    print(
        f"\nFinal Average Accuracy (all epochs, all tasks): {final_average_accuracy:.4f}"
    )

# --- 3. Comprehensive Visualization and Analysis ---
print("\nGenerating comprehensive analysis...")

# Save metrics for future analysis
timestamp = time.strftime("%Y%m%d_%H%M%S")

# Build filename with task type, quick test mode, and dataset
task_type_abbrev = {
    "class_incremental": "cla",
    "rotation": "rot",
    "permutation": "perm",
}.get(config["task_type"], config["task_type"][:3])

quick_mode = "q-" if QUICK_TEST_MODE else ""
random_em = "rem-" if config["random_em"] else ""
dataset_name = config["dataset_name"].lower()
filename = (
    f"results-{quick_mode}{random_em}{SAMPLING_RATE}-{task_type_abbrev}-{dataset_name}-{timestamp}.pkl"
)

visualizer.save_metrics(
    os.path.join(params["output_dir"], filename),
    params=params,
)

# Generate simplified report with 3 key visualizations
visualizer.generate_simple_report(
    clustering_memory,
    show_images=config["show_images"],
)

print(f"\nAnalysis complete! Files saved with timestamp: {timestamp}")
print(t)

# End MLFlow run
visualizer.end_run()<|MERGE_RESOLUTION|>--- conflicted
+++ resolved
@@ -132,17 +132,8 @@
             )
             individual_accuracies.append(task_acc)
         calculated_average = sum(individual_accuracies) / len(individual_accuracies)
-<<<<<<< HEAD
-        print(
-            f"""Individual accuracy, average: {calculated_average}
-Reported overall average: {avg_accuracy}"""
-        )
-        assert round(calculated_average, 10) == round(avg_accuracy, 10), \
-            f"{calculated_average} != {avg_accuracy}"
-=======
         assert round(calculated_average, 10) == round(avg_accuracy, 10), \
             f"Average mismatch! {calculated_average} != {avg_accuracy}"
->>>>>>> fda42ee8
 
         t.end("eval")
         t.start("visualizer")
