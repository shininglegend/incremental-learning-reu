# This is the file pulling it all together. Edit sparingly, if at all!
import math
import time, os
from utils import accuracy_test
from utils.task_introduction import MixedTaskDataLoader
from init import initialize_system

# --- 1. Configuration and Initialization ---

# Initialize system with configuration
# Parse command line arguments
(
    config,
    params,
    t,
    device,
    model,
    optimizer,
    criterion,
    lr_scheduler,
    clustering_memory,
    agem_handler,
    train_dataloaders,
    test_dataloaders,  # list for legacy compatibility
    visualizer,
    epoch_list,
    train_dataloaders_dict,
    num_epochs_per_task,  # dict of task id to number of epochs it'll run
) = initialize_system()

# Extract commonly used variables from config
QUICK_TEST_MODE = config["lite"]
VERBOSE = config["verbose"]
TOTAL_EPOCHS = config["num_epochs"] * config["num_tasks"]
USE_LEARNING_RATE_SCHEDULER = config["use_learning_rate_scheduler"]
LEARNING_RATE = config["learning_rate"]
BATCH_SIZE = config["batch_size"]
SAMPLING_RATE = config["sampling_rate"]
CONTINUAL_LEARNING = config["task_introduction"] == "continuous"

tasks_seen = []  # Used so we're only testing on tasks the model has seen before.
epochs_seen_per_task = {}  # So we can track how many epochs per task we've seen before.
task_training_times = {}  # Track task training times even when the epochs are separated
task_losses = []
memory_snapshot = []
samples_seen = 0
samples_added = 0


# --- 2. Training Loop ---
t.start("training")
print(
    f"""
Quick Test mode: {QUICK_TEST_MODE} | Task Type: {config['task_type']}
Random EM sampling: {config["random_em"]} | Dataset: {config['dataset_name']}
Use LR: {USE_LEARNING_RATE_SCHEDULER} | Sampling Rate: {SAMPLING_RATE}
Total tasks: {len(train_dataloaders)} | Task introduction type: {config['task_introduction']}"""
)
print("Starting training...")

if not VERBOSE:
    print("Verbose mode is disabled. Updates will be given once per task.\n")

"""
-------------------------------------------
Main training loop. Per epoch in epoch_list.
-------------------------------------------
"""

for epoch_number, epoch_task_id in enumerate(epoch_list):
    epoch_start_time = time.time()

    epoch_dataloader = train_dataloaders_dict[epoch_task_id]

    end_of_task = False
    epoch_loss = 0
    num_batches = 0

    # Some logic if you're doing continual task introduction.
    current_task_id = math.floor(epoch_task_id)
    next_task_id = math.ceil(epoch_task_id)

    epochs_seen_per_task[current_task_id] = (
        epochs_seen_per_task.get(current_task_id, 0) + 1
    )

    if CONTINUAL_LEARNING and next_task_id >= config["num_tasks"]:
        # Loops back to the first task.
        # Needs to be disabled in both the dataloader and here if you want it turned off
        next_task_id = -1

    if epochs_seen_per_task[current_task_id] == num_epochs_per_task[current_task_id]:
        end_of_task = True

    # Tracks when we've trained on all tasks for at least one epoch.
    if (next_task_id not in tasks_seen) and (next_task_id != -1):
        tasks_seen.append(next_task_id)
        if len(tasks_seen) == config["num_tasks"]:
            print("\nAll tasks have been seen at least once.")

    # Train the model per batch.
    model.train()

    """Per batch training loop"""
    for batch_idx, (data, labels) in enumerate(epoch_dataloader):
        if isinstance(epoch_dataloader, MixedTaskDataLoader):
            task_ids = epoch_dataloader.current_shuffled_task_ids
        else:
            task_ids = [current_task_id for _ in range(data.size(0))]
        assert len(task_ids) == data.size(0)
        t.start("get from memory")
        # Get a fresh batch of samples from memory
        episodic_memory_samples = clustering_memory.get_random_samples(len(data))
        t.end("get from memory")

        # Move data to device
        data, labels = data.to(device), labels.to(device)
        samples_seen += len(data)

        # agem_handler.optimize handles model update and gradient projection
        t.start("optimize")
        batch_loss = agem_handler.optimize(data, labels, episodic_memory_samples)
        t.end("optimize")

        # Update the clustered memory with some samples from this epoch
        # This is where the core clustering for TA-A-GEM happens
        t.start("add samples")
        # Add samples per batch based on sampling_rate
        if SAMPLING_RATE < 1:
            # Fractional sampling - add every 1/SAMPLING_RATE batches
            if batch_idx % int(1 / SAMPLING_RATE) == 0:
                samples_added += 1
                clustering_memory.add_sample(
                    data[0].cpu(), labels[0].cpu(), task_ids[0]
                )
                # Track oldest task IDs after adding sample
                visualizer.track_oldest_task_ids(clustering_memory, current_task_id)
        else:
            # Sample multiple items per batch (up to batch size and sampling rate)
            num_to_sample = min(int(SAMPLING_RATE), len(data))
            for i in range(num_to_sample):
                samples_added += 1
                clustering_memory.add_sample(
                    data[i].cpu(), labels[i].cpu(), task_ids[i]
                )
                # Track oldest task IDs after adding sample
                visualizer.track_oldest_task_ids(clustering_memory, current_task_id)
        t.end("add samples")

        # Track batch loss
        if batch_loss is not None:
            epoch_loss += batch_loss
            visualizer.add_batch_loss(
                current_task_id,
                (epochs_seen_per_task[current_task_id] - 1),
                batch_idx,
                batch_loss,
            )

        num_batches += 1

        # Update progress bar every 50 batches or on last batch
        if (
            not QUICK_TEST_MODE
            and VERBOSE
            and (batch_idx % 50 == 0 or batch_idx == len(epoch_dataloader) - 1)
        ):
            progress = (batch_idx + 1) / len(epoch_dataloader)
            bar_length = 30
            filled_length = int(bar_length * progress)
            bar = "█" * filled_length + "-" * (bar_length - filled_length)
            task_str = (
                f"Tasks {current_task_id + 1:1} and {next_task_id + 1:1}"
                if current_task_id != next_task_id
                else f"Task {current_task_id + 1}"
            )
            print(
                f"\r{task_str}, Epoch {epochs_seen_per_task[current_task_id]:>2}/"
                f"{num_epochs_per_task[current_task_id]}:"
                f" |{bar}| {progress:.1%} (Batch {batch_idx + 1}/{len(epoch_dataloader)})",
                end="",
                flush=True,
            )

    epoch_training_time = time.time() - epoch_start_time
    task_training_times[current_task_id] = (
        task_training_times.get(current_task_id, 0) + epoch_training_time
    )

    # Track epoch loss
    avg_epoch_loss = epoch_loss / max(num_batches, 1)

    # Evaluate performance after each epoch
    # <editor-fold desc="Evaluation">
    t.start("eval")
    model.eval()

    avg_accuracy = accuracy_test.evaluate_particular_tasks(
        model, criterion, test_dataloaders, tasks_seen, device=device
    )

    # Evaluate on individual tasks for detailed tracking
    individual_accuracies = []
    for list_idx, eval_task_id in enumerate(tasks_seen):
        eval_dataloader = test_dataloaders[eval_task_id]
        task_acc = accuracy_test.evaluate_single_task(
            model, criterion, eval_dataloader, device=device
        )
        individual_accuracies.append(task_acc)

    t.end("eval")

    t.start("visualizer")
    # Update visualizer with epoch metrics
    memory_size = clustering_memory.get_memory_size()
    current_lr = (
        lr_scheduler.get_lr()
        if USE_LEARNING_RATE_SCHEDULER and lr_scheduler is not None
        else LEARNING_RATE
    )

    visualizer.update_metrics(
        task_id=current_task_id,
        overall_accuracy=avg_accuracy,
        individual_accuracies=individual_accuracies,
        epoch_loss=avg_epoch_loss,
        memory_size=memory_size,
        training_time=time.time() - epoch_start_time,
        learning_rate=current_lr,
    )
    t.end("visualizer")

    # Print epoch summary
    if QUICK_TEST_MODE and (
        epoch_number % 5 == 0
        or epoch_number == num_epochs_per_task[current_task_id] - 1
    ):
        print(
            f"  Epoch {epoch_number + 1}/{num_epochs_per_task[current_task_id]}: Loss = {avg_epoch_loss:.4f}, Accuracy = {avg_accuracy:.4f}"
        )

<<<<<<< HEAD
    if not QUICK_TEST_MODE:
=======
    if VERBOSE and not QUICK_TEST_MODE:
>>>>>>> fa9a44f6
        task_str = (
            f"Tasks {current_task_id + 1:1} and {next_task_id + 1:1}"
            if current_task_id != next_task_id
            else f"Task {current_task_id + 1}"
        )
        final_output_str = (
            f"\r{' ' * 85}\r{task_str}, Epoch {epochs_seen_per_task[current_task_id]:>2}/{num_epochs_per_task[current_task_id]}:"
            f" Accuracy: {avg_accuracy:.2%} Loss {avg_epoch_loss:.4}"
        )

        # Print the final string, padding with spaces, and then a newline
        print(f"{final_output_str:<80}")  # Adjust padding width as needed

<<<<<<< HEAD
    if (epoch_number + 1) % 20 == 0:
        print(f"\r{' ' * 80}\rAdded {samples_added} out of {samples_seen} samples.")
=======
    if VERBOSE and (epoch_number + 1) % 20 == 0:
        print(f"Added {samples_added} out of {samples_seen} samples.")
>>>>>>> fa9a44f6
        print(
            "Sample throughput (cumulative):",
            clustering_memory.get_sample_throughputs(),
        )
        samples_added = 0
        samples_seen = 0

    # End of task summary
    if end_of_task:
        # Calculate training time for this task
        task_time = task_training_times[current_task_id]

        # Final task summary
        pool_sizes = clustering_memory.get_pool_sizes()
        num_active_pools = clustering_memory.get_num_active_pools()
        final_memory_size = clustering_memory.get_memory_size()

        # Get final accuracy from last epoch evaluation
        final_avg_accuracy = (
            visualizer.task_accuracies[-1] if visualizer.task_accuracies else 0.0
        )

        print(
            f"After fully training task {current_task_id + 1}, average accuracy landed at: {final_avg_accuracy:.4f}"
        )
        print(
            f"Memory size: {final_memory_size} samples across {num_active_pools} active pools"
        )
        print(f"Pool sizes: {pool_sizes}")
        print(f"Task training time: {task_time:.2f}s")

t.end("training")
print("\nTraining complete.")


"""
------------------------------
Visualization and end-of-program code
------------------------------
"""

# Calculate and display final average accuracy over all epochs and tasks
if visualizer.epoch_data:
    total_accuracy = sum(ep["overall_accuracy"] for ep in visualizer.epoch_data)
    total_epochs = len(visualizer.epoch_data)
    final_average_accuracy = total_accuracy / total_epochs
    print(
        f"\nFinal Average Accuracy (all epochs, all tasks): {final_average_accuracy:.4f}"
    )


# --- 3. Comprehensive Visualization and Analysis ---
print("\nGenerating comprehensive analysis...")

# Save metrics for future analysis
timestamp = time.strftime("%Y%m%d_%H%M%S")

# Build filename with task type, intro type, random em, quick test mode, and dataset
task_type_abbrev = {
    "class_incremental": "cla",
    "rotation": "rot",
    "permutation": "perm",
}.get(config["task_type"], config["task_type"][:3])

task_introduction_abbrev = {
    "sequential": "seq",
    "half and half": "half",
    "random": "rand",
    "continuous": "cont",
}.get(config["task_introduction"], config["task_introduction"][:3])

quick_mode = "q-" if QUICK_TEST_MODE else ""
random_em = "rem-" if config["random_em"] else ""
dataset_name = config["dataset_name"].lower()
filename = f"results-{quick_mode}{task_introduction_abbrev}-{random_em}{SAMPLING_RATE}-{task_type_abbrev}-{dataset_name}-{timestamp}.pkl"

visualizer.save_metrics(
    os.path.join(params["output_dir"], filename),
    params=params,
)

# Generate simplified report with 3 key visualizations
visualizer.generate_simple_report(
    clustering_memory,
    show_images=config["show_images"],
)

print(f"\nAnalysis complete! Files saved with timestamp: {timestamp}")
print(t)

# End MLFlow run
visualizer.end_run()<|MERGE_RESOLUTION|>--- conflicted
+++ resolved
@@ -239,11 +239,7 @@
             f"  Epoch {epoch_number + 1}/{num_epochs_per_task[current_task_id]}: Loss = {avg_epoch_loss:.4f}, Accuracy = {avg_accuracy:.4f}"
         )
 
-<<<<<<< HEAD
-    if not QUICK_TEST_MODE:
-=======
     if VERBOSE and not QUICK_TEST_MODE:
->>>>>>> fa9a44f6
         task_str = (
             f"Tasks {current_task_id + 1:1} and {next_task_id + 1:1}"
             if current_task_id != next_task_id
@@ -257,13 +253,8 @@
         # Print the final string, padding with spaces, and then a newline
         print(f"{final_output_str:<80}")  # Adjust padding width as needed
 
-<<<<<<< HEAD
-    if (epoch_number + 1) % 20 == 0:
-        print(f"\r{' ' * 80}\rAdded {samples_added} out of {samples_seen} samples.")
-=======
     if VERBOSE and (epoch_number + 1) % 20 == 0:
         print(f"Added {samples_added} out of {samples_seen} samples.")
->>>>>>> fa9a44f6
         print(
             "Sample throughput (cumulative):",
             clustering_memory.get_sample_throughputs(),
