# This is the file pulling it all together. Edit sparingly, if at all!
import time, os
from utils import accuracy_test
from init import initialize_system

# --- 1. Configuration and Initialization ---

# Initialize system with configuration
# Parse command line arguments
(
    config,
    params,
    t,
    device,
    model,
    optimizer,
    criterion,
    lr_scheduler,
    clustering_memory,
    agem_handler,
    train_dataloaders,
    test_dataloaders,
    visualizer,
) = initialize_system()

# Extract commonly used variables from config
QUICK_TEST_MODE = config["lite"]
VERBOSE = config["verbose"]
NUM_EPOCHS = config["num_epochs"]
USE_LEARNING_RATE_SCHEDULER = config["use_learning_rate_scheduler"]
LEARNING_RATE = config["learning_rate"]
t.start("training")

# --- 2. Training Loop ---
print("Starting training...")
print(
    f"""
Quick Test mode: {QUICK_TEST_MODE} | Task Type: {config['task_type']}
Removal method: {config.get("removal")}  |  Consider newest: {config.get('consider_newest')}
Total tasks: {len(train_dataloaders)}"""
)

for task_id, train_dataloader in enumerate(train_dataloaders):
    print(f"\n--- Training on Task {task_id + 1} ---")

    task_start_time = time.time()
    task_epoch_losses = []

    for epoch in range(NUM_EPOCHS):
        model.train()
        epoch_loss = 0.0
        num_batches = 0

        for batch_idx, (data, labels) in enumerate(train_dataloader):
            # Move data to device
            data, labels = data.to(device), labels.to(device)

            # Step 1: Use A-GEM logic for current batch with clustering memory
            # Clean interface - pass clustering_memory directly
            t.start("optimize")
            batch_loss = agem_handler.optimize(data, labels, clustering_memory)
            t.end("optimize")

            # Track batch loss
            if batch_loss is not None:
                epoch_loss += batch_loss
                visualizer.add_batch_loss(task_id, epoch, batch_idx, batch_loss)

            # Step 2: Update the clustered memory with current batch samples
            # This is where the core clustering for TA-A-GEM happens
            t.start("add samples")
            # Add only first sample from batch
            # This duplicates the activity of the paper and helps not overwrite previous tasks too fast
            sample_data = data[0].cpu()  # Move to CPU for memory storage
            sample_label = labels[0].cpu()  # Move to CPU for memory storage
            clustering_memory.add_sample(
                sample_data, sample_label, task_id
            )  # Add sample to clusters
            t.end("add samples")

            num_batches += 1

            # Update progress bar every 50 batches or on last batch
            if (
                    not QUICK_TEST_MODE
                    and VERBOSE
                    and (batch_idx % 50 == 0 or batch_idx == len(train_dataloader) - 1)
            ):
                progress = (batch_idx + 1) / len(train_dataloader)
                bar_length = 30
                filled_length = int(bar_length * progress)
                bar = "█" * filled_length + "-" * (bar_length - filled_length)
                print(
<<<<<<< HEAD
                    f"\rTask {task_id + 1:1}, Epoch {epoch + 1:>2}/{NUM_EPOCHS}: |{bar}| {progress:.1%} ({batch_idx + 1}/{len(train_dataloader)})",
=======
                    f"\rTask {task_id + 1:1}, Epoch {epoch+1:>2}/{NUM_EPOCHS}: |{bar}| {progress:.1%} (Batch {batch_idx + 1}/{len(train_dataloader)})",
>>>>>>> d498239e
                    end="",
                    flush=True,
                )

        # Print newline after progress bar completion
        if not QUICK_TEST_MODE and VERBOSE:
            print()

        # Track epoch loss
        avg_epoch_loss = epoch_loss / max(num_batches, 1)
        task_epoch_losses.append(avg_epoch_loss)

        # Rest of evaluation code remains the same...
        t.start("eval")
        model.eval()
        avg_accuracy = accuracy_test.evaluate_tasks_up_to(
            model, criterion, test_dataloaders, task_id, device=device
        )

        # Evaluate on individual tasks for detailed tracking
        individual_accuracies = []
        for eval_task_id in range(task_id + 1):
            eval_dataloader = test_dataloaders[eval_task_id]
            task_acc = accuracy_test.evaluate_single_task(
                model, criterion, eval_dataloader, device=device
            )
            individual_accuracies.append(task_acc)
        t.end("eval")

        # Update visualizer with epoch metrics
        memory_size = clustering_memory.get_memory_size()
        current_lr = (
            lr_scheduler.get_lr() if USE_LEARNING_RATE_SCHEDULER else LEARNING_RATE
        )

        visualizer.update_metrics(
            task_id=task_id,
            overall_accuracy=avg_accuracy,
            individual_accuracies=individual_accuracies,
            epoch_losses=[avg_epoch_loss],
            memory_size=memory_size,
            training_time=None,
            learning_rate=current_lr,
        )

        # Print epoch summary
        if QUICK_TEST_MODE and (epoch % 5 == 0 or epoch == NUM_EPOCHS - 1):
            print(
                f"  Epoch {epoch + 1}/{NUM_EPOCHS}: Loss = {avg_epoch_loss:.4f}, Accuracy = {avg_accuracy:.4f}"
            )

    # Calculate training time for this task
    task_time = time.time() - task_start_time

    # Final task summary
    pool_sizes = clustering_memory.get_pool_sizes()
    num_active_pools = clustering_memory.get_num_active_pools()
    final_memory_size = clustering_memory.get_memory_size()

    # Get final accuracy from last epoch evaluation
    final_avg_accuracy = (
        visualizer.task_accuracies[-1] if visualizer.task_accuracies else 0.0
    )

    print(f"After Task {task_id + 1}, Final Average Accuracy: {final_avg_accuracy:.4f}")
    print(
        f"Memory Size: {final_memory_size} samples across {num_active_pools} active pools"
    )
    print(f"Pool sizes: {pool_sizes}")
    print(f"Task Training Time: {task_time:.2f}s")

t.end("training")
print("\nTraining complete.")

# --- 3. Comprehensive Visualization and Analysis ---
print("\nGenerating comprehensive analysis...")

# Save metrics for future analysis
timestamp = time.strftime("%Y%m%d_%H%M%S")

# Build filename with task type, quick test mode, and dataset
task_type_abbrev = {
    "class_incremental": "cla",
    "rotation": "rot",
    "permutation": "perm"
}.get(config["task_type"], config["task_type"][:3])

quick_mode = "q-" if QUICK_TEST_MODE else ""
dataset_name = config["dataset_name"].lower()
filename = f"results-{quick_mode}{task_type_abbrev}-{dataset_name}-{timestamp}.pkl"

visualizer.save_metrics(
<<<<<<< HEAD
    os.path.join(params["output_dir"], f"ta_agem_metrics_{timestamp}.pkl"),
    params=config,
=======
    os.path.join(params["output_dir"], filename),
    params=params,
>>>>>>> d498239e
)

# Generate simplified report with 3 key visualizations
visualizer.generate_simple_report(
    clustering_memory,
    show_images=config["show_images"],
)

print(f"\nAnalysis complete! Files saved with timestamp: {timestamp}")
print(t)<|MERGE_RESOLUTION|>--- conflicted
+++ resolved
@@ -91,11 +91,7 @@
                 filled_length = int(bar_length * progress)
                 bar = "█" * filled_length + "-" * (bar_length - filled_length)
                 print(
-<<<<<<< HEAD
-                    f"\rTask {task_id + 1:1}, Epoch {epoch + 1:>2}/{NUM_EPOCHS}: |{bar}| {progress:.1%} ({batch_idx + 1}/{len(train_dataloader)})",
-=======
                     f"\rTask {task_id + 1:1}, Epoch {epoch+1:>2}/{NUM_EPOCHS}: |{bar}| {progress:.1%} (Batch {batch_idx + 1}/{len(train_dataloader)})",
->>>>>>> d498239e
                     end="",
                     flush=True,
                 )
@@ -188,13 +184,8 @@
 filename = f"results-{quick_mode}{task_type_abbrev}-{dataset_name}-{timestamp}.pkl"
 
 visualizer.save_metrics(
-<<<<<<< HEAD
-    os.path.join(params["output_dir"], f"ta_agem_metrics_{timestamp}.pkl"),
-    params=config,
-=======
     os.path.join(params["output_dir"], filename),
     params=params,
->>>>>>> d498239e
 )
 
 # Generate simplified report with 3 key visualizations
