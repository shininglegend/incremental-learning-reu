--- conflicted
+++ resolved
@@ -79,16 +79,6 @@
 
             # Step 1: Use A-GEM logic for current batch and current memory
             # agem_handler.optimize handles model update and gradient projection
-<<<<<<< HEAD
-            # It queries clustering_memory for the current reference samples
-            t.start("get samples")
-            if config["random_memory"]:
-                _samples = clustering_memory.get_random_samples(len(data))
-            else:
-                _samples = clustering_memory.get_memory_samples()
-            t.end("get samples")
-=======
->>>>>>> fda42ee8
             t.start("optimize")
             batch_loss = agem_handler.optimize(data, labels, batch_samples)
             t.end("optimize")
@@ -227,17 +217,11 @@
 }.get(config["task_type"], config["task_type"][:3])
 
 quick_mode = "q-" if QUICK_TEST_MODE else ""
-<<<<<<< HEAD
-random_sampling = "r-" if config["random_memory"] else ""
-dataset_name = config["dataset_name"].lower()
-filename = f"results-{random_sampling}{quick_mode}{task_type_abbrev}-{dataset_name}-{timestamp}.pkl"
-=======
 random_em = "rem-" if config["random_em"] else ""
 dataset_name = config["dataset_name"].lower()
 filename = (
     f"results-{quick_mode}{random_em}{task_type_abbrev}-{dataset_name}-{timestamp}.pkl"
 )
->>>>>>> fda42ee8
 
 visualizer.save_metrics(
     os.path.join(params["output_dir"], filename),
