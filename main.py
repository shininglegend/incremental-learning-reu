# This is the file pulling it all together. Edit sparingly, if at all!
import math
import time, os
from utils import accuracy_test
from utils.task_introduction import MixedTaskDataLoader
from init import initialize_system

# --- 1. Configuration and Initialization ---

# Initialize system with configuration
# Parse command line arguments
(
    config,
    params,
    t,
    device,
    model,
    optimizer,
    criterion,
    lr_scheduler,
    _, # Clustering memory is ignored.
    bgd_handler, # Replaces agem_handler
    train_dataloaders,
    test_dataloaders,  # list for legacy compatibility
    visualizer,
    epoch_list,
    train_dataloaders_dict,
    num_epochs_per_task,  # dict of task id to number of epochs it'll run
) = initialize_system()

# Extract commonly used variables from config
QUICK_TEST_MODE = config["lite"]
VERBOSE = config["verbose"]
TOTAL_EPOCHS = config["num_epochs"] * config["num_tasks"]
USE_LEARNING_RATE_SCHEDULER = config["use_learning_rate_scheduler"]
LEARNING_RATE = config["learning_rate"]
BATCH_SIZE = config["batch_size"]
SAMPLING_RATE = config["sampling_rate"]
CONTINUAL_LEARNING = config["task_introduction"] == "continuous"

tasks_seen = []  # Used so we're only testing on tasks the model has seen before.
epochs_seen_per_task = []  # So we can track how many epochs per task we've seen before.
task_training_times = (
    []
)  # So we can track task training times even when the epochs are separated.
task_losses = []
memory_snapshot = []
samples_seen = 0

# Initializations for lists who have indices directly corresponding to task_id
for i in range(config["num_tasks"]):
    epochs_seen_per_task.append(0)
    task_training_times.append(0)
    task_losses.append(0)


# --- 2. Training Loop ---
t.start("training")
print("Starting training...")
print(
    f"""
Quick Test mode: {QUICK_TEST_MODE} | Task Type: {config['task_type']}
Random EM sampling: {config["random_em"]} | Dataset: {config['dataset_name']}
Use LR: {USE_LEARNING_RATE_SCHEDULER} | Sampling Rate: {SAMPLING_RATE}
Total tasks: {len(train_dataloaders)} | Task introduction type: {config['task_introduction']}"""
)

<<<<<<< HEAD
for task_id, train_dataloader in enumerate(train_dataloaders):
    print(f"\n--- Training on Task {task_id + 1} ---")

    task_start_time = time.time()
    task_epoch_losses = []

    for epoch in range(NUM_EPOCHS):
        model.train()
        epoch_loss = 0.0
        num_batches = 0

        for batch_idx, (data, labels) in enumerate(train_dataloader):
            # Move data to device
            data, labels = data.to(device), labels.to(device)

            # Step 1: Use A-GEM logic for current batch and current memory
            # agem_handler.optimize handles model update and gradient projection
            t.start("optimize")
            batch_loss = bgd_handler.optimize(data, labels)
            t.end("optimize")

            # Track batch loss
            if batch_loss is not None:
                epoch_loss += batch_loss
                visualizer.add_batch_loss(task_id, epoch, batch_idx, batch_loss)

            num_batches += 1

            # Update progress bar every 50 batches or on last batch
            if (
                not QUICK_TEST_MODE
                and VERBOSE
                and (batch_idx % 50 == 0 or batch_idx == len(train_dataloader) - 1)
            ):
                progress = (batch_idx + 1) / len(train_dataloader)
                bar_length = 30
                filled_length = int(bar_length * progress)
                bar = "█" * filled_length + "-" * (bar_length - filled_length)
                print(
                    f"\rTask {task_id + 1:1}, Epoch {epoch+1:>2}/{NUM_EPOCHS}: |{bar}| {progress:.1%} (Batch {batch_idx + 1}/{len(train_dataloader)})",
                    end="",
                    flush=True,
                )
=======
"""
-------------------------------------------
Main training loop. Per epoch in epoch_list.
-------------------------------------------
"""
>>>>>>> 85c679a8

for epoch_number, epoch_task_id in enumerate(epoch_list):
    epoch_start_time = time.time()

    epoch_dataloader = train_dataloaders_dict[epoch_task_id]

    end_of_task = False
    epoch_loss = 0
    num_batches = 0

<<<<<<< HEAD
        # Evaluate on individual tasks for detailed tracking
        individual_accuracies = []
        for eval_task_id in range(task_id + 1):
            eval_dataloader = test_dataloaders[eval_task_id]
            task_acc = accuracy_test.evaluate_single_task(
                model, criterion, eval_dataloader, device=device
            )
            individual_accuracies.append(task_acc)

        t.end("eval")
        t.start("visualizer")
        # Update visualizer with epoch metrics
        current_lr = (
            lr_scheduler.get_lr() if USE_LEARNING_RATE_SCHEDULER else LEARNING_RATE
        )

        visualizer.update_metrics(
            task_id=task_id,
            overall_accuracy=avg_accuracy,
            individual_accuracies=individual_accuracies,
            epoch_loss=avg_epoch_loss,
            memory_size=None,
            training_time=None,
            learning_rate=current_lr,
        )
        t.end("visualizer")
=======
    # Some logic if you're doing continual task introduction.
    current_task_id = math.floor(epoch_task_id)
    next_task_id = math.ceil(epoch_task_id)

    epochs_seen_per_task[current_task_id] += 1

    if CONTINUAL_LEARNING and next_task_id >= config["num_tasks"]:
        # Loops back to the first task.
        # Needs to be disabled in both the dataloader and here if you want it turned off
        next_task_id = -1
>>>>>>> 85c679a8

    if epochs_seen_per_task[current_task_id] == num_epochs_per_task[current_task_id]:
        end_of_task = True

    # Tracks when we've trained on all tasks for at least one epoch.
    if (next_task_id not in tasks_seen) and (next_task_id != -1):
        tasks_seen.append(next_task_id)
        if len(tasks_seen) == config["num_tasks"]:
            print("\nAll tasks have been seen at least once.")

    # Train the model per batch.
    model.train()

    """Per batch training loop"""
    for batch_idx, (data, labels) in enumerate(epoch_dataloader):
        if isinstance(epoch_dataloader, MixedTaskDataLoader):
            task_ids = epoch_dataloader.current_shuffled_task_ids
        else:
            task_ids = [current_task_id for _ in range(data.size(0))]
        assert len(task_ids) == data.size(0)
        t.start("get from memory")
        # Get a fresh batch of samples from memory
        episodic_memory_samples = clustering_memory.get_random_samples(len(data))
        t.end("get from memory")

        # Move data to device
        data, labels = data.to(device), labels.to(device)
        samples_seen += len(data)

        # agem_handler.optimize handles model update and gradient projection
        t.start("optimize")
        batch_loss = agem_handler.optimize(data, labels, episodic_memory_samples)
        t.end("optimize")

        # Track batch loss
        if batch_loss is not None:
            epoch_loss += batch_loss
            visualizer.add_batch_loss(
                current_task_id,
                (epochs_seen_per_task[current_task_id] - 1),
                batch_idx,
                batch_loss,
            )

        num_batches += 1

        # Update progress bar every 50 batches or on last batch
        if (
            not QUICK_TEST_MODE
            and VERBOSE
            and (batch_idx % 50 == 0 or batch_idx == len(epoch_dataloader) - 1)
        ):
            progress = (batch_idx + 1) / len(epoch_dataloader)
            bar_length = 30
            filled_length = int(bar_length * progress)
            bar = "█" * filled_length + "-" * (bar_length - filled_length)
            task_str = (
                f"Tasks {current_task_id + 1:1} and {next_task_id + 1:1}"
                if current_task_id != next_task_id
                else f"Task {current_task_id + 1}"
            )
            print(
                f"\r{task_str}, Epoch {epochs_seen_per_task[current_task_id]:>2}/"
                f"{num_epochs_per_task[current_task_id]}:"
                f" |{bar}| {progress:.1%} (Batch {batch_idx + 1}/{len(epoch_dataloader)})",
                end="",
                flush=True,
            )
<<<<<<< HEAD
=======

    # Update the clustered memory with some samples from this epoch
    # This is where the core clustering for TA-A-GEM happens
    t.start("add samples")
    samples_added = 0
    for batch_idx, (data, labels) in enumerate(epoch_dataloader):
        # Add samples per batch based on sampling_rate
        if SAMPLING_RATE < 1:
            # Fractional sampling - add every 1/SAMPLING_RATE batches
            if batch_idx % int(1 / SAMPLING_RATE) == 0:
                samples_added += 1
                clustering_memory.add_sample(
                    data[0].cpu(), labels[0].cpu(), task_ids[0]
                )
                # Track oldest task IDs after adding sample
                visualizer.track_oldest_task_ids(clustering_memory, current_task_id)
        else:
            # Sample multiple items per batch (up to batch size and sampling rate)
            num_to_sample = min(int(SAMPLING_RATE), len(data))
            for i in range(num_to_sample):
                samples_added += 1
                clustering_memory.add_sample(
                    data[i].cpu(), labels[i].cpu(), task_ids[i]
                )
                # Track oldest task IDs after adding sample
                visualizer.track_oldest_task_ids(clustering_memory, current_task_id)
    t.end("add samples")
>>>>>>> 85c679a8

    epoch_training_time = time.time() - epoch_start_time
    task_training_times[current_task_id] += epoch_training_time

<<<<<<< HEAD
    # Get final accuracy from last epoch evaluation
    final_avg_accuracy = (
        visualizer.task_accuracies[-1] if visualizer.task_accuracies else 0.0
    )
=======
    # Track epoch loss
    avg_epoch_loss = epoch_loss / max(num_batches, 1)

    # Evaluate performance after each epoch
    # <editor-fold desc="Evaluation">
    t.start("eval")
    model.eval()
>>>>>>> 85c679a8

    avg_accuracy = accuracy_test.evaluate_particular_tasks(
        model, criterion, test_dataloaders, tasks_seen, device=device
    )
<<<<<<< HEAD
    print(f"Task training time: {task_time:.2f}s")
=======

    # Evaluate on individual tasks for detailed tracking
    individual_accuracies = []
    for list_idx, eval_task_id in enumerate(tasks_seen):
        eval_dataloader = test_dataloaders[eval_task_id]
        task_acc = accuracy_test.evaluate_single_task(
            model, criterion, eval_dataloader, device=device
        )
        individual_accuracies.append(task_acc)

    t.end("eval")

    t.start("visualizer")
    # Update visualizer with epoch metrics
    memory_size = clustering_memory.get_memory_size()
    current_lr = lr_scheduler.get_lr() if USE_LEARNING_RATE_SCHEDULER else LEARNING_RATE

    visualizer.update_metrics(
        task_id=current_task_id,
        overall_accuracy=avg_accuracy,
        individual_accuracies=individual_accuracies,
        epoch_loss=avg_epoch_loss,
        memory_size=memory_size,
        training_time=time.time() - epoch_start_time,
        learning_rate=current_lr,
    )
    t.end("visualizer")

    # Print epoch summary
    if QUICK_TEST_MODE and (
        epoch_number % 5 == 0
        or epoch_number == num_epochs_per_task[current_task_id] - 1
    ):
        print(
            f"  Epoch {epoch_number + 1}/{num_epochs_per_task[current_task_id]}: Loss = {avg_epoch_loss:.4f}, Accuracy = {avg_accuracy:.4f}"
        )

    if epoch_number % 20 == 0:
        print(f"\r{" " * 80}\rAdded {samples_added} out of {samples_seen} samples.")
        print(
            "Sample throughput (cumulative):",
            clustering_memory.get_sample_throughputs(),
        )
        samples_added = 0
        samples_seen = 0

    if not QUICK_TEST_MODE:
        task_str = (
            f"Tasks {current_task_id + 1:1} and {next_task_id + 1:1}"
            if current_task_id != next_task_id
            else f"Task {current_task_id + 1}"
        )
        final_output_str = (
            f"\r{task_str}, Epoch {epochs_seen_per_task[current_task_id]:>2}/{num_epochs_per_task[current_task_id]}:"
            f" Accuracy: {avg_accuracy:.2%} Loss {avg_epoch_loss:.4}"
        )

        # Print the final string, padding with spaces, and then a newline
        print(f"{final_output_str:<80}")  # Adjust padding width as needed

    # End of task summary
    if end_of_task:
        # Calculate training time for this task
        task_time = task_training_times[current_task_id]

        # Final task summary
        pool_sizes = clustering_memory.get_pool_sizes()
        num_active_pools = clustering_memory.get_num_active_pools()
        final_memory_size = clustering_memory.get_memory_size()

        # Get final accuracy from last epoch evaluation
        final_avg_accuracy = (
            visualizer.task_accuracies[-1] if visualizer.task_accuracies else 0.0
        )

        print(
            f"After fully training task {current_task_id + 1}, average accuracy landed at: {final_avg_accuracy:.4f}"
        )
        print(
            f"Memory size: {final_memory_size} samples across {num_active_pools} active pools"
        )
        print(f"Pool sizes: {pool_sizes}")
        print(f"Task training time: {task_time:.2f}s")
>>>>>>> 85c679a8

t.end("training")
print("\nTraining complete.")


"""
------------------------------
Visualization and end-of-program code
------------------------------
"""

# Calculate and display final average accuracy over all epochs and tasks
if visualizer.epoch_data:
    total_accuracy = sum(ep["overall_accuracy"] for ep in visualizer.epoch_data)
    total_epochs = len(visualizer.epoch_data)
    final_average_accuracy = total_accuracy / total_epochs
    print(
        f"\nFinal Average Accuracy (all epochs, all tasks): {final_average_accuracy:.4f}"
    )


# --- 3. Comprehensive Visualization and Analysis ---
print("\nGenerating comprehensive analysis...")

# Save metrics for future analysis
timestamp = time.strftime("%Y%m%d_%H%M%S")

# Build filename with task type, intro type, random em, quick test mode, and dataset
task_type_abbrev = {
    "class_incremental": "cla",
    "rotation": "rot",
    "permutation": "perm",
}.get(config["task_type"], config["task_type"][:3])

task_introduction_abbrev = {
    "sequential": "seq",
    "half and half": "half",
    "random": "rand",
    "continuous": "cont",
}.get(config["task_introduction"], config["task_introduction"][:3])

quick_mode = "q-" if QUICK_TEST_MODE else ""
random_em = "rem-" if config["random_em"] else ""
dataset_name = config["dataset_name"].lower()
filename = f"results-{quick_mode}{task_introduction_abbrev}-{random_em}{SAMPLING_RATE}-{task_type_abbrev}-{dataset_name}-{timestamp}.pkl"

visualizer.save_metrics(
    os.path.join(params["output_dir"], filename),
    params=params,
)

# Generate simplified report with 3 key visualizations
visualizer.generate_simple_report(
    None,
    show_images=config["show_images"],
)

print(f"\nAnalysis complete! Files saved with timestamp: {timestamp}")
print(t)

# End MLFlow run
visualizer.end_run()<|MERGE_RESOLUTION|>--- conflicted
+++ resolved
@@ -62,10 +62,9 @@
 Quick Test mode: {QUICK_TEST_MODE} | Task Type: {config['task_type']}
 Random EM sampling: {config["random_em"]} | Dataset: {config['dataset_name']}
 Use LR: {USE_LEARNING_RATE_SCHEDULER} | Sampling Rate: {SAMPLING_RATE}
-Total tasks: {len(train_dataloaders)} | Task introduction type: {config['task_introduction']}"""
+Total tasks: {len(train_dataloaders)}"""
 )
 
-<<<<<<< HEAD
 for task_id, train_dataloader in enumerate(train_dataloaders):
     print(f"\n--- Training on Task {task_id + 1} ---")
 
@@ -87,12 +86,17 @@
             batch_loss = bgd_handler.optimize(data, labels)
             t.end("optimize")
 
-            # Track batch loss
-            if batch_loss is not None:
-                epoch_loss += batch_loss
-                visualizer.add_batch_loss(task_id, epoch, batch_idx, batch_loss)
-
-            num_batches += 1
+        # Track batch loss
+        if batch_loss is not None:
+            epoch_loss += batch_loss
+            visualizer.add_batch_loss(
+                current_task_id,
+                (epochs_seen_per_task[current_task_id] - 1),
+                batch_idx,
+                batch_loss,
+            )
+
+        num_batches += 1
 
             # Update progress bar every 50 batches or on last batch
             if (
@@ -109,24 +113,22 @@
                     end="",
                     flush=True,
                 )
-=======
-"""
--------------------------------------------
-Main training loop. Per epoch in epoch_list.
--------------------------------------------
-"""
->>>>>>> 85c679a8
-
-for epoch_number, epoch_task_id in enumerate(epoch_list):
-    epoch_start_time = time.time()
-
-    epoch_dataloader = train_dataloaders_dict[epoch_task_id]
-
-    end_of_task = False
-    epoch_loss = 0
-    num_batches = 0
-
-<<<<<<< HEAD
+
+        # Print newline after progress bar completion
+        if not QUICK_TEST_MODE and VERBOSE:
+            print()
+
+        # Track epoch loss
+        avg_epoch_loss = epoch_loss / max(num_batches, 1)
+        task_epoch_losses.append(avg_epoch_loss)
+
+        # Evaluate performance after each epoch
+        t.start("eval")
+        model.eval()
+        avg_accuracy = accuracy_test.evaluate_tasks_up_to(
+            model, criterion, test_dataloaders, task_id, device=device
+        )
+
         # Evaluate on individual tasks for detailed tracking
         individual_accuracies = []
         for eval_task_id in range(task_id + 1):
@@ -153,225 +155,25 @@
             learning_rate=current_lr,
         )
         t.end("visualizer")
-=======
-    # Some logic if you're doing continual task introduction.
-    current_task_id = math.floor(epoch_task_id)
-    next_task_id = math.ceil(epoch_task_id)
-
-    epochs_seen_per_task[current_task_id] += 1
-
-    if CONTINUAL_LEARNING and next_task_id >= config["num_tasks"]:
-        # Loops back to the first task.
-        # Needs to be disabled in both the dataloader and here if you want it turned off
-        next_task_id = -1
->>>>>>> 85c679a8
-
-    if epochs_seen_per_task[current_task_id] == num_epochs_per_task[current_task_id]:
-        end_of_task = True
-
-    # Tracks when we've trained on all tasks for at least one epoch.
-    if (next_task_id not in tasks_seen) and (next_task_id != -1):
-        tasks_seen.append(next_task_id)
-        if len(tasks_seen) == config["num_tasks"]:
-            print("\nAll tasks have been seen at least once.")
-
-    # Train the model per batch.
-    model.train()
-
-    """Per batch training loop"""
-    for batch_idx, (data, labels) in enumerate(epoch_dataloader):
-        if isinstance(epoch_dataloader, MixedTaskDataLoader):
-            task_ids = epoch_dataloader.current_shuffled_task_ids
-        else:
-            task_ids = [current_task_id for _ in range(data.size(0))]
-        assert len(task_ids) == data.size(0)
-        t.start("get from memory")
-        # Get a fresh batch of samples from memory
-        episodic_memory_samples = clustering_memory.get_random_samples(len(data))
-        t.end("get from memory")
-
-        # Move data to device
-        data, labels = data.to(device), labels.to(device)
-        samples_seen += len(data)
-
-        # agem_handler.optimize handles model update and gradient projection
-        t.start("optimize")
-        batch_loss = agem_handler.optimize(data, labels, episodic_memory_samples)
-        t.end("optimize")
-
-        # Track batch loss
-        if batch_loss is not None:
-            epoch_loss += batch_loss
-            visualizer.add_batch_loss(
-                current_task_id,
-                (epochs_seen_per_task[current_task_id] - 1),
-                batch_idx,
-                batch_loss,
+
+        # Print epoch summary
+        if QUICK_TEST_MODE and (epoch % 5 == 0 or epoch == NUM_EPOCHS - 1):
+            print(
+                f"  Epoch {epoch+1}/{NUM_EPOCHS}: Loss = {avg_epoch_loss:.4f}, Accuracy = {avg_accuracy:.4f}"
             )
 
-        num_batches += 1
-
-        # Update progress bar every 50 batches or on last batch
-        if (
-            not QUICK_TEST_MODE
-            and VERBOSE
-            and (batch_idx % 50 == 0 or batch_idx == len(epoch_dataloader) - 1)
-        ):
-            progress = (batch_idx + 1) / len(epoch_dataloader)
-            bar_length = 30
-            filled_length = int(bar_length * progress)
-            bar = "█" * filled_length + "-" * (bar_length - filled_length)
-            task_str = (
-                f"Tasks {current_task_id + 1:1} and {next_task_id + 1:1}"
-                if current_task_id != next_task_id
-                else f"Task {current_task_id + 1}"
-            )
-            print(
-                f"\r{task_str}, Epoch {epochs_seen_per_task[current_task_id]:>2}/"
-                f"{num_epochs_per_task[current_task_id]}:"
-                f" |{bar}| {progress:.1%} (Batch {batch_idx + 1}/{len(epoch_dataloader)})",
-                end="",
-                flush=True,
-            )
-<<<<<<< HEAD
-=======
-
-    # Update the clustered memory with some samples from this epoch
-    # This is where the core clustering for TA-A-GEM happens
-    t.start("add samples")
-    samples_added = 0
-    for batch_idx, (data, labels) in enumerate(epoch_dataloader):
-        # Add samples per batch based on sampling_rate
-        if SAMPLING_RATE < 1:
-            # Fractional sampling - add every 1/SAMPLING_RATE batches
-            if batch_idx % int(1 / SAMPLING_RATE) == 0:
-                samples_added += 1
-                clustering_memory.add_sample(
-                    data[0].cpu(), labels[0].cpu(), task_ids[0]
-                )
-                # Track oldest task IDs after adding sample
-                visualizer.track_oldest_task_ids(clustering_memory, current_task_id)
-        else:
-            # Sample multiple items per batch (up to batch size and sampling rate)
-            num_to_sample = min(int(SAMPLING_RATE), len(data))
-            for i in range(num_to_sample):
-                samples_added += 1
-                clustering_memory.add_sample(
-                    data[i].cpu(), labels[i].cpu(), task_ids[i]
-                )
-                # Track oldest task IDs after adding sample
-                visualizer.track_oldest_task_ids(clustering_memory, current_task_id)
-    t.end("add samples")
->>>>>>> 85c679a8
-
-    epoch_training_time = time.time() - epoch_start_time
-    task_training_times[current_task_id] += epoch_training_time
-
-<<<<<<< HEAD
-    # Get final accuracy from last epoch evaluation
-    final_avg_accuracy = (
-        visualizer.task_accuracies[-1] if visualizer.task_accuracies else 0.0
-    )
-=======
-    # Track epoch loss
-    avg_epoch_loss = epoch_loss / max(num_batches, 1)
-
-    # Evaluate performance after each epoch
-    # <editor-fold desc="Evaluation">
-    t.start("eval")
-    model.eval()
->>>>>>> 85c679a8
-
-    avg_accuracy = accuracy_test.evaluate_particular_tasks(
-        model, criterion, test_dataloaders, tasks_seen, device=device
-    )
-<<<<<<< HEAD
-    print(f"Task training time: {task_time:.2f}s")
-=======
-
-    # Evaluate on individual tasks for detailed tracking
-    individual_accuracies = []
-    for list_idx, eval_task_id in enumerate(tasks_seen):
-        eval_dataloader = test_dataloaders[eval_task_id]
-        task_acc = accuracy_test.evaluate_single_task(
-            model, criterion, eval_dataloader, device=device
-        )
-        individual_accuracies.append(task_acc)
-
-    t.end("eval")
-
-    t.start("visualizer")
-    # Update visualizer with epoch metrics
-    memory_size = clustering_memory.get_memory_size()
-    current_lr = lr_scheduler.get_lr() if USE_LEARNING_RATE_SCHEDULER else LEARNING_RATE
-
-    visualizer.update_metrics(
-        task_id=current_task_id,
-        overall_accuracy=avg_accuracy,
-        individual_accuracies=individual_accuracies,
-        epoch_loss=avg_epoch_loss,
-        memory_size=memory_size,
-        training_time=time.time() - epoch_start_time,
-        learning_rate=current_lr,
-    )
-    t.end("visualizer")
-
-    # Print epoch summary
-    if QUICK_TEST_MODE and (
-        epoch_number % 5 == 0
-        or epoch_number == num_epochs_per_task[current_task_id] - 1
-    ):
-        print(
-            f"  Epoch {epoch_number + 1}/{num_epochs_per_task[current_task_id]}: Loss = {avg_epoch_loss:.4f}, Accuracy = {avg_accuracy:.4f}"
-        )
-
-    if epoch_number % 20 == 0:
-        print(f"\r{" " * 80}\rAdded {samples_added} out of {samples_seen} samples.")
-        print(
-            "Sample throughput (cumulative):",
-            clustering_memory.get_sample_throughputs(),
-        )
-        samples_added = 0
-        samples_seen = 0
-
-    if not QUICK_TEST_MODE:
-        task_str = (
-            f"Tasks {current_task_id + 1:1} and {next_task_id + 1:1}"
-            if current_task_id != next_task_id
-            else f"Task {current_task_id + 1}"
-        )
-        final_output_str = (
-            f"\r{task_str}, Epoch {epochs_seen_per_task[current_task_id]:>2}/{num_epochs_per_task[current_task_id]}:"
-            f" Accuracy: {avg_accuracy:.2%} Loss {avg_epoch_loss:.4}"
-        )
-
-        # Print the final string, padding with spaces, and then a newline
-        print(f"{final_output_str:<80}")  # Adjust padding width as needed
-
-    # End of task summary
-    if end_of_task:
-        # Calculate training time for this task
-        task_time = task_training_times[current_task_id]
-
-        # Final task summary
-        pool_sizes = clustering_memory.get_pool_sizes()
-        num_active_pools = clustering_memory.get_num_active_pools()
-        final_memory_size = clustering_memory.get_memory_size()
+    # Calculate training time for this task
+    task_time = time.time() - task_start_time
 
         # Get final accuracy from last epoch evaluation
         final_avg_accuracy = (
             visualizer.task_accuracies[-1] if visualizer.task_accuracies else 0.0
         )
 
-        print(
-            f"After fully training task {current_task_id + 1}, average accuracy landed at: {final_avg_accuracy:.4f}"
-        )
-        print(
-            f"Memory size: {final_memory_size} samples across {num_active_pools} active pools"
-        )
-        print(f"Pool sizes: {pool_sizes}")
-        print(f"Task training time: {task_time:.2f}s")
->>>>>>> 85c679a8
+    print(
+        f"For task {task_id + 1}, final average accuracy landed at: {final_avg_accuracy:.4f}"
+    )
+    print(f"Task training time: {task_time:.2f}s")
 
 t.end("training")
 print("\nTraining complete.")
