# This is the file pulling it all together. Edit sparingly, if at all!
import math
import time, os
from utils import accuracy_test
from init import initialize_system

# --- 1. Configuration and Initialization ---

# Initialize system with configuration
# Parse command line arguments
(
    config,
    params,
    t,
    device,
    model,
    optimizer,
    criterion,
    lr_scheduler,
    clustering_memory,
    agem_handler,
    train_dataloaders,
    test_dataloaders,
    visualizer,
    epoch_order,
    epochs_visited,
    task_times,
    tasks_seen,
) = initialize_system()

# Extract commonly used variables from config
QUICK_TEST_MODE = config["lite"]
VERBOSE = config["verbose"]
NUM_EPOCHS = config["num_epochs"][0] # I changed this to a dictionary.
USE_LEARNING_RATE_SCHEDULER = config["use_learning_rate_scheduler"]
LEARNING_RATE = config["learning_rate"]
<<<<<<< HEAD

=======
BATCH_SIZE = config["batch_size"]
>>>>>>> 1dfd9f2b
t.start("training")

# --- 2. Training Loop ---
print("Starting training...")
print(
    f"""
Quick Test mode: {QUICK_TEST_MODE} | Task Type: {config['task_type']}
<<<<<<< HEAD
Removal method: {config.get("removal")}  |  Consider newest: {config.get('consider_newest')}
Total tasks: {len(train_dataloaders)}  |  Task introduction style: {config['task_introduction']}"""
=======
Random EM sampling: {config["random_em"]} | Dataset: {config['dataset_name']}
Total tasks: {len(train_dataloaders)}"""
>>>>>>> 1dfd9f2b
)

# For a print statement in the main loop, lowk unnecessary but I like it
check_tasks_seen = True

for epoch, task_id in enumerate(epoch_order):
    epochs_visited[task_id] += 1  # We've seen one more epoch of this task
    if task_id not in tasks_seen:
        tasks_seen.append(task_id)

    print(f"\n--- Training on Task {task_id + 1}, Epoch {epochs_visited[task_id]} ---")

    epoch_start_time = time.time()
    task_epoch_losses = []

<<<<<<< HEAD
    model.train()
    epoch_loss = 0.0
    num_batches = 0
=======
    # Query clustering_memory for the current reference samples, if any
    if not config["random_em"]:
        t.start("get samples")
        _samples = clustering_memory.get_memory_samples()
        t.end("get samples")

    for epoch in range(NUM_EPOCHS):
        model.train()
        epoch_loss = 0.0
        num_batches = 0
        # Use random episodic memory per batch instead of all samples
        if config["random_em"]:
            t.start("get samples")
            _samples = clustering_memory.get_random_samples(BATCH_SIZE)
            t.end("get samples")

        for batch_idx, (data, labels) in enumerate(train_dataloader):
            # Move data to device
            data, labels = data.to(device), labels.to(device)
            # Step 1: Use A-GEM logic for current batch and current memory
            # agem_handler.optimize handles model update and gradient projection
            t.start("optimize")
            batch_loss = agem_handler.optimize(data, labels, _samples)
            t.end("optimize")

            # Track batch loss
            if batch_loss is not None:
                epoch_loss += batch_loss
                visualizer.add_batch_loss(task_id, epoch, batch_idx, batch_loss)

            num_batches += 1

            # Update progress bar every 50 batches or on last batch
            if (
                not QUICK_TEST_MODE
                and VERBOSE
                and (batch_idx % 50 == 0 or batch_idx == len(train_dataloader) - 1)
            ):
                progress = (batch_idx + 1) / len(train_dataloader)
                bar_length = 30
                filled_length = int(bar_length * progress)
                bar = "█" * filled_length + "-" * (bar_length - filled_length)
                print(
                    f"\rTask {task_id + 1:1}, Epoch {epoch+1:>2}/{NUM_EPOCHS}: |{bar}| {progress:.1%} (Batch {batch_idx + 1}/{len(train_dataloader)})",
                    end="",
                    flush=True,
                )
>>>>>>> 1dfd9f2b

    train_dataloader = train_dataloaders[task_id]

    for batch_idx, (data, labels) in enumerate(train_dataloader):
        # Move data to device
        data, labels = data.to(device), labels.to(device)

        # Step 1: Use A-GEM logic for current batch with clustering memory
        t.start("optimize")
        batch_loss = agem_handler.optimize(data, labels, clustering_memory)
        t.end("optimize")

        # Track batch loss
        if batch_loss is not None:
            epoch_loss += batch_loss
            visualizer.add_batch_loss(task_id, epoch, batch_idx, batch_loss)

        t.start('add samples')
        # Step 2: Update the clustered memory with current batch samples
        sample_data = data[0].to(device)
        sample_label = labels[0].to(device)
        clustering_memory.update_memory(
            sample_data, sample_label, task_id
        )  # Add sample to clusters
        t.end("add samples")

        num_batches += 1

        # Update progress bar every 10 batches or on last batch
        if (
                not QUICK_TEST_MODE
                and VERBOSE
                and ((batch_idx + 1) % 10 == 0 or (batch_idx + 1) == len(train_dataloader))
        ):
            progress = (batch_idx + 1) / len(train_dataloader)
            bar_length = 30
            filled_length = int(bar_length * progress)
            bar = "█" * filled_length + "-" * (bar_length - filled_length)
            print(
                f"\rTask {task_id + 1:1}, Epoch {epochs_visited[task_id]}/{NUM_EPOCHS}: |{bar}| {progress:.1%} (Batch {batch_idx + 1}/{len(train_dataloader)})",
                end="",
                flush=True,
            )
    # Step 2: Update the clustered memory with some samples from this task's dataloader
    # This is where the core clustering for TA-A-GEM happens
    t.start("add samples")
    # Add one sample per batch from current task
    for sample_data, sample_labels in train_dataloader:
        clustering_memory.add_sample(
            sample_data[0].cpu(), sample_labels[0].cpu(), task_id
        )
    t.end("add samples")

        # Print newline after progress bar completion
    if not QUICK_TEST_MODE and VERBOSE:
        print()

        # Track epoch loss
    avg_epoch_loss = epoch_loss / max(num_batches, 1)
    task_epoch_losses.append(avg_epoch_loss)

    # Evaluation code
    t.start("eval")
    model.eval()

    # Evaluate on individual tasks for detailed tracking
    individual_accuracies = []
    for _, eval_task_id in enumerate(tasks_seen):
        eval_dataloader = test_dataloaders[eval_task_id]
        task_acc = accuracy_test.evaluate_single_task(
            model, criterion, eval_dataloader, device=device
        )
        individual_accuracies.append(task_acc)

    avg_accuracy = sum(individual_accuracies) / len(individual_accuracies)

    t.end("eval")

    # Update visualizer with epoch metrics
    memory_size = clustering_memory.get_memory_size()
    current_lr = (
        lr_scheduler.get_lr() if USE_LEARNING_RATE_SCHEDULER else LEARNING_RATE
    )

    visualizer.update_metrics(
        task_id=task_id,
        overall_accuracy=avg_accuracy,
        individual_accuracies=individual_accuracies,
        epoch_losses=[avg_epoch_loss],
        memory_size=memory_size,
        training_time=None,
        learning_rate=current_lr,
    )

    # Calculate training time for this epoch
    epoch_time = time.time() - epoch_start_time
    task_times[task_id] += epoch_time

    # Print epoch summary
    if QUICK_TEST_MODE:
        print(
            f"  Epoch {epoch}: Loss = {avg_epoch_loss:.4f}, Accuracy = {avg_accuracy:.4f}"
        )
    else:
        print(f"Epoch accuracy: {avg_accuracy:.4f}, Epoch loss: {avg_epoch_loss:4f}")

    # Every 10 epochs, print a summary of memory and accuracy.
    if (epoch + 1) % 10 == 0:
        pool_sizes = clustering_memory.get_pool_sizes()
        num_active_pools = clustering_memory.get_num_active_pools()
        final_memory_size = clustering_memory.get_memory_size()

        print("Hey baddie, it's been 10 epochs. Let's see what's going on:")
        print(
            f"Memory Size: {final_memory_size} samples across {num_active_pools} active pools"
        )
        print(f"Pool sizes: {pool_sizes}")

        if check_tasks_seen and (len(tasks_seen) < config['num_tasks']):
            print(f"Tasks seen: {sorted(tasks_seen)}")
        else:
            if check_tasks_seen:
                print("hey girl, we've seen all the tasks by now. Just fyi.")
                print(f"It took {epoch + 1} epochs to get here. Funny how time flies, right?\n")
            check_tasks_seen = False

    if epochs_visited[task_id] == config['num_epochs'][task_id]:
        # The task is finished! Let's print a summary:
        print(f"Task {task_id + 1} completed! We spent {task_times[task_id]:.2f}s training this task.")
        final_avg_accuracy = (visualizer.task_accuracies[-1] if visualizer.task_accuracies else 0.0)
        print(f"After Task {task_id + 1}, Final Average Accuracy: {final_avg_accuracy:.4f}")

t.end("training")
print("\nTraining complete.")

# Calculate and display final average accuracy over all epochs and tasks
if visualizer.epoch_data:
    total_accuracy = sum(ep["overall_accuracy"] for ep in visualizer.epoch_data)
    total_epochs = len(visualizer.epoch_data)
    final_average_accuracy = total_accuracy / total_epochs
    print(
        f"\nFinal Average Accuracy (all epochs, all tasks): {final_average_accuracy:.4f}"
    )

# --- 3. Comprehensive Visualization and Analysis ---
print("\nGenerating comprehensive analysis...")

# Save metrics for future analysis
timestamp = time.strftime("%Y%m%d_%H%M%S")

# Build filename with task type, quick test mode, and dataset
task_type_abbrev = {
    "class_incremental": "cla",
    "rotation": "rot",
    "permutation": "perm",
}.get(config["task_type"], config["task_type"][:3])

quick_mode = "q-" if QUICK_TEST_MODE else ""
random_em = "rem-" if config["random_em"] else ""
dataset_name = config["dataset_name"].lower()
filename = (
    f"results-{quick_mode}{random_em}{task_type_abbrev}-{dataset_name}-{timestamp}.pkl"
)

visualizer.save_metrics(
    os.path.join(params["output_dir"], filename),
    params=config,
)

# Generate simplified report with 3 key visualizations
visualizer.generate_simple_report(
    clustering_memory,
    # clusters_to_show=clustering_memory.num_pools,
    show_images=config["show_images"],
)

print(f"\nAnalysis complete! Files saved with timestamp: {timestamp}")
print(t)

# End MLFlow run
visualizer.end_run()<|MERGE_RESOLUTION|>--- conflicted
+++ resolved
@@ -34,11 +34,9 @@
 NUM_EPOCHS = config["num_epochs"][0] # I changed this to a dictionary.
 USE_LEARNING_RATE_SCHEDULER = config["use_learning_rate_scheduler"]
 LEARNING_RATE = config["learning_rate"]
-<<<<<<< HEAD
-
-=======
+
 BATCH_SIZE = config["batch_size"]
->>>>>>> 1dfd9f2b
+
 t.start("training")
 
 # --- 2. Training Loop ---
@@ -46,33 +44,20 @@
 print(
     f"""
 Quick Test mode: {QUICK_TEST_MODE} | Task Type: {config['task_type']}
-<<<<<<< HEAD
-Removal method: {config.get("removal")}  |  Consider newest: {config.get('consider_newest')}
-Total tasks: {len(train_dataloaders)}  |  Task introduction style: {config['task_introduction']}"""
-=======
 Random EM sampling: {config["random_em"]} | Dataset: {config['dataset_name']}
 Total tasks: {len(train_dataloaders)}"""
->>>>>>> 1dfd9f2b
+
 )
 
 # For a print statement in the main loop, lowk unnecessary but I like it
 check_tasks_seen = True
 
-for epoch, task_id in enumerate(epoch_order):
-    epochs_visited[task_id] += 1  # We've seen one more epoch of this task
-    if task_id not in tasks_seen:
-        tasks_seen.append(task_id)
-
-    print(f"\n--- Training on Task {task_id + 1}, Epoch {epochs_visited[task_id]} ---")
-
-    epoch_start_time = time.time()
+for task_id, train_dataloader in enumerate(train_dataloaders):
+    print(f"\n--- Training on Task {task_id + 1} ---")
+
+    task_start_time = time.time()
     task_epoch_losses = []
 
-<<<<<<< HEAD
-    model.train()
-    epoch_loss = 0.0
-    num_batches = 0
-=======
     # Query clustering_memory for the current reference samples, if any
     if not config["random_em"]:
         t.start("get samples")
@@ -120,49 +105,52 @@
                     end="",
                     flush=True,
                 )
->>>>>>> 1dfd9f2b
-
-    train_dataloader = train_dataloaders[task_id]
-
-    for batch_idx, (data, labels) in enumerate(train_dataloader):
-        # Move data to device
-        data, labels = data.to(device), labels.to(device)
-
-        # Step 1: Use A-GEM logic for current batch with clustering memory
-        t.start("optimize")
-        batch_loss = agem_handler.optimize(data, labels, clustering_memory)
-        t.end("optimize")
-
-        # Track batch loss
-        if batch_loss is not None:
-            epoch_loss += batch_loss
-            visualizer.add_batch_loss(task_id, epoch, batch_idx, batch_loss)
-
-        t.start('add samples')
-        # Step 2: Update the clustered memory with current batch samples
-        sample_data = data[0].to(device)
-        sample_label = labels[0].to(device)
-        clustering_memory.update_memory(
-            sample_data, sample_label, task_id
-        )  # Add sample to clusters
-        t.end("add samples")
-
-        num_batches += 1
-
-        # Update progress bar every 10 batches or on last batch
-        if (
-                not QUICK_TEST_MODE
-                and VERBOSE
-                and ((batch_idx + 1) % 10 == 0 or (batch_idx + 1) == len(train_dataloader))
-        ):
-            progress = (batch_idx + 1) / len(train_dataloader)
-            bar_length = 30
-            filled_length = int(bar_length * progress)
-            bar = "█" * filled_length + "-" * (bar_length - filled_length)
+
+        # Print newline after progress bar completion
+        if not QUICK_TEST_MODE and VERBOSE:
+            print()
+
+        # Track epoch loss
+        avg_epoch_loss = epoch_loss / max(num_batches, 1)
+        task_epoch_losses.append(avg_epoch_loss)
+
+        # Evaluate performance after each epoch
+        t.start("eval")
+        model.eval()
+        avg_accuracy = accuracy_test.evaluate_tasks_up_to(
+            model, criterion, test_dataloaders, task_id, device=device
+        )
+
+        # Evaluate on individual tasks for detailed tracking
+        individual_accuracies = []
+        for eval_task_id in range(task_id + 1):
+            eval_dataloader = test_dataloaders[eval_task_id]
+            task_acc = accuracy_test.evaluate_single_task(
+                model, criterion, eval_dataloader, device=device
+            )
+            individual_accuracies.append(task_acc)
+        t.end("eval")
+
+        # Update visualizer with epoch metrics
+        memory_size = clustering_memory.get_memory_size()
+        current_lr = (
+            lr_scheduler.get_lr() if USE_LEARNING_RATE_SCHEDULER else LEARNING_RATE
+        )
+
+        visualizer.update_metrics(
+            task_id=task_id,
+            overall_accuracy=avg_accuracy,
+            individual_accuracies=individual_accuracies,
+            epoch_losses=[avg_epoch_loss],
+            memory_size=memory_size,
+            training_time=None,
+            learning_rate=current_lr,
+        )
+
+        # Print epoch summary
+        if QUICK_TEST_MODE and (epoch % 5 == 0 or epoch == NUM_EPOCHS - 1):
             print(
-                f"\rTask {task_id + 1:1}, Epoch {epochs_visited[task_id]}/{NUM_EPOCHS}: |{bar}| {progress:.1%} (Batch {batch_idx + 1}/{len(train_dataloader)})",
-                end="",
-                flush=True,
+                f"  Epoch {epoch+1}/{NUM_EPOCHS}: Loss = {avg_epoch_loss:.4f}, Accuracy = {avg_accuracy:.4f}"
             )
     # Step 2: Update the clustered memory with some samples from this task's dataloader
     # This is where the core clustering for TA-A-GEM happens
@@ -174,84 +162,25 @@
         )
     t.end("add samples")
 
-        # Print newline after progress bar completion
-    if not QUICK_TEST_MODE and VERBOSE:
-        print()
-
-        # Track epoch loss
-    avg_epoch_loss = epoch_loss / max(num_batches, 1)
-    task_epoch_losses.append(avg_epoch_loss)
-
-    # Evaluation code
-    t.start("eval")
-    model.eval()
-
-    # Evaluate on individual tasks for detailed tracking
-    individual_accuracies = []
-    for _, eval_task_id in enumerate(tasks_seen):
-        eval_dataloader = test_dataloaders[eval_task_id]
-        task_acc = accuracy_test.evaluate_single_task(
-            model, criterion, eval_dataloader, device=device
-        )
-        individual_accuracies.append(task_acc)
-
-    avg_accuracy = sum(individual_accuracies) / len(individual_accuracies)
-
-    t.end("eval")
-
-    # Update visualizer with epoch metrics
-    memory_size = clustering_memory.get_memory_size()
-    current_lr = (
-        lr_scheduler.get_lr() if USE_LEARNING_RATE_SCHEDULER else LEARNING_RATE
+    # Calculate training time for this task
+    task_time = time.time() - task_start_time
+
+    # Final task summary
+    pool_sizes = clustering_memory.get_pool_sizes()
+    num_active_pools = clustering_memory.get_num_active_pools()
+    final_memory_size = clustering_memory.get_memory_size()
+
+    # Get final accuracy from last epoch evaluation
+    final_avg_accuracy = (
+        visualizer.task_accuracies[-1] if visualizer.task_accuracies else 0.0
     )
 
-    visualizer.update_metrics(
-        task_id=task_id,
-        overall_accuracy=avg_accuracy,
-        individual_accuracies=individual_accuracies,
-        epoch_losses=[avg_epoch_loss],
-        memory_size=memory_size,
-        training_time=None,
-        learning_rate=current_lr,
+    print(f"After Task {task_id + 1}, Final Average Accuracy: {final_avg_accuracy:.4f}")
+    print(
+        f"Memory Size: {final_memory_size} samples across {num_active_pools} active pools"
     )
-
-    # Calculate training time for this epoch
-    epoch_time = time.time() - epoch_start_time
-    task_times[task_id] += epoch_time
-
-    # Print epoch summary
-    if QUICK_TEST_MODE:
-        print(
-            f"  Epoch {epoch}: Loss = {avg_epoch_loss:.4f}, Accuracy = {avg_accuracy:.4f}"
-        )
-    else:
-        print(f"Epoch accuracy: {avg_accuracy:.4f}, Epoch loss: {avg_epoch_loss:4f}")
-
-    # Every 10 epochs, print a summary of memory and accuracy.
-    if (epoch + 1) % 10 == 0:
-        pool_sizes = clustering_memory.get_pool_sizes()
-        num_active_pools = clustering_memory.get_num_active_pools()
-        final_memory_size = clustering_memory.get_memory_size()
-
-        print("Hey baddie, it's been 10 epochs. Let's see what's going on:")
-        print(
-            f"Memory Size: {final_memory_size} samples across {num_active_pools} active pools"
-        )
-        print(f"Pool sizes: {pool_sizes}")
-
-        if check_tasks_seen and (len(tasks_seen) < config['num_tasks']):
-            print(f"Tasks seen: {sorted(tasks_seen)}")
-        else:
-            if check_tasks_seen:
-                print("hey girl, we've seen all the tasks by now. Just fyi.")
-                print(f"It took {epoch + 1} epochs to get here. Funny how time flies, right?\n")
-            check_tasks_seen = False
-
-    if epochs_visited[task_id] == config['num_epochs'][task_id]:
-        # The task is finished! Let's print a summary:
-        print(f"Task {task_id + 1} completed! We spent {task_times[task_id]:.2f}s training this task.")
-        final_avg_accuracy = (visualizer.task_accuracies[-1] if visualizer.task_accuracies else 0.0)
-        print(f"After Task {task_id + 1}, Final Average Accuracy: {final_avg_accuracy:.4f}")
+    print(f"Pool sizes: {pool_sizes}")
+    print(f"Task Training Time: {task_time:.2f}s")
 
 t.end("training")
 print("\nTraining complete.")
