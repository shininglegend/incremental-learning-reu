# This is the file pulling it all together. Edit sparingly, if at all!
import math
import time, os
from utils import accuracy_test
from utils.task_introduction import MixedTaskDataLoader
from init import initialize_system

# --- 1. Configuration and Initialization ---

# Initialize system with configuration
# Parse command line arguments
(
    config,
    params,
    t,
    device,
    model,
    optimizer,
    criterion,
    lr_scheduler,
    bgd_handler,
    train_dataloaders,
    test_dataloaders,  # list for legacy compatibility
    visualizer,
    epoch_list,
    train_dataloaders_dict,
    num_epochs_per_task,  # dict of task id to number of epochs it'll run
) = initialize_system()

# Extract commonly used variables from config
QUICK_TEST_MODE = config["lite"]
VERBOSE = config["verbose"]
TOTAL_EPOCHS = config["num_epochs"] * config["num_tasks"]
USE_LEARNING_RATE_SCHEDULER = config["use_learning_rate_scheduler"]
LEARNING_RATE = config["learning_rate"]
BATCH_SIZE = config["batch_size"]
SAMPLING_RATE = config["sampling_rate"]
CONTINUAL_LEARNING = config["task_introduction"] == "continuous"

tasks_seen = []  # Used so we're only testing on tasks the model has seen before.
epochs_seen_per_task = []  # So we can track how many epochs per task we've seen before.
task_training_times = (
    []
)  # So we can track task training times even when the epochs are separated.
task_losses = []

# Initializations for lists who have indices directly corresponding to task_id
for i in range(config["num_tasks"]):
    epochs_seen_per_task.append(0)
    task_training_times.append(0)
    task_losses.append(0)


# --- 2. Training Loop ---
t.start("training")
print(
    f"""
Quick Test mode: {QUICK_TEST_MODE} | Task Type: {config['task_type']}
Random EM sampling: {config["random_em"]} | Dataset: {config['dataset_name']}
Use LR: {USE_LEARNING_RATE_SCHEDULER} | Sampling Rate: {SAMPLING_RATE}
Total tasks: {len(train_dataloaders)} | Task introduction type: {config['task_introduction']}"""
)
print("Starting training...")

if not VERBOSE:
    print("Verbose mode is disabled. Updates will be given once per task.\n")

"""
-------------------------------------------
Main training loop. Per epoch in epoch_list.
-------------------------------------------
"""

for epoch_number, epoch_task_id in enumerate(epoch_list):
    epoch_start_time = time.time()

    epoch_dataloader = train_dataloaders_dict[epoch_task_id]

    end_of_task = False
    epoch_loss = 0
    num_batches = 0

    # Some logic if you're doing continual task introduction.
    current_task_id = math.floor(epoch_task_id)
    next_task_id = math.ceil(epoch_task_id)

    epochs_seen_per_task[current_task_id] += 1

    if CONTINUAL_LEARNING and next_task_id >= config["num_tasks"]:
        # Loops back to the first task.
        # Needs to be disabled in both the dataloader and here if you want it turned off
        next_task_id = -1

    if epochs_seen_per_task[current_task_id] == num_epochs_per_task[current_task_id]:
        end_of_task = True

    # Tracks when we've trained on all tasks for at least one epoch.
    if (next_task_id not in tasks_seen) and (next_task_id != -1):
        tasks_seen.append(next_task_id)
        if len(tasks_seen) == config["num_tasks"]:
            print("\nAll tasks have been seen at least once.")

    # Train the model per batch.
    model.train()

    """Per batch training loop"""
    for batch_idx, (data, labels) in enumerate(epoch_dataloader):
        # Move data to device
        data, labels = data.to(device), labels.to(device)

        # optimize handles model update
        t.start("optimize")
        batch_loss = bgd_handler.optimize(data, labels)
        t.end("optimize")

        # Track batch loss
        if batch_loss is not None:
            epoch_loss += batch_loss
            visualizer.add_batch_loss(
                current_task_id,
                (epochs_seen_per_task[current_task_id] - 1),
                batch_idx,
                batch_loss,
            )

        num_batches += 1

        # Update progress bar every 50 batches or on last batch
        if (
            not QUICK_TEST_MODE
            and VERBOSE
            and (batch_idx % 50 == 0 or batch_idx == len(epoch_dataloader) - 1)
        ):
            progress = (batch_idx + 1) / len(epoch_dataloader)
            bar_length = 30
            filled_length = int(bar_length * progress)
            bar = "█" * filled_length + "-" * (bar_length - filled_length)
            task_str = (
                f"Tasks {current_task_id + 1:1} and {next_task_id + 1:1}"
                if current_task_id != next_task_id
                else f"Task {current_task_id + 1}"
            )
            print(
                f"\r{task_str}, Epoch {epochs_seen_per_task[current_task_id]:>2}/"
                f"{num_epochs_per_task[current_task_id]}:"
                f" |{bar}| {progress:.1%} (Batch {batch_idx + 1}/{len(epoch_dataloader)})",
                end="",
                flush=True,
            )

    epoch_training_time = time.time() - epoch_start_time
    task_training_times[current_task_id] += epoch_training_time

    # Track epoch loss
    avg_epoch_loss = epoch_loss / max(num_batches, 1)

    # Evaluate performance after each epoch
    # <editor-fold desc="Evaluation">
    t.start("eval")
    model.eval()

    avg_accuracy = accuracy_test.evaluate_particular_tasks(
        model, criterion, test_dataloaders, tasks_seen, device=device
    )

    # Evaluate on individual tasks for detailed tracking
    individual_accuracies = []
    for list_idx, eval_task_id in enumerate(tasks_seen):
        eval_dataloader = test_dataloaders[eval_task_id]
        task_acc = accuracy_test.evaluate_single_task(
            model, criterion, eval_dataloader, device=device
        )
        individual_accuracies.append(task_acc)

    t.end("eval")

    t.start("visualizer")
    # Update visualizer with epoch metrics
    current_lr = lr_scheduler.get_lr() if USE_LEARNING_RATE_SCHEDULER else LEARNING_RATE

    visualizer.update_metrics(
        task_id=current_task_id,
        overall_accuracy=avg_accuracy,
        individual_accuracies=individual_accuracies,
        epoch_loss=avg_epoch_loss,
        memory_size=None,
        training_time=time.time() - epoch_start_time,
        learning_rate=current_lr,
    )
    t.end("visualizer")

    # Print epoch summary
    if QUICK_TEST_MODE and (
        epoch_number % 5 == 0
        or epoch_number == num_epochs_per_task[current_task_id] - 1
    ):
        print(
            f"  Epoch {epoch_number + 1}/{num_epochs_per_task[current_task_id]}: Loss = {avg_epoch_loss:.4f}, Accuracy = {avg_accuracy:.4f}"
        )

    if VERBOSE and not QUICK_TEST_MODE:
        task_str = (
            f"Tasks {current_task_id + 1:1} and {next_task_id + 1:1}"
            if current_task_id != next_task_id
            else f"Task {current_task_id + 1}"
        )
        final_output_str = (
            f"\r{' ' * 85}\r{task_str}, Epoch {epochs_seen_per_task[current_task_id]:>2}/{num_epochs_per_task[current_task_id]}:"
            f" Accuracy: {avg_accuracy:.2%} Loss {avg_epoch_loss:.4}"
        )

        # Print the final string, padding with spaces, and then a newline
        print(f"{final_output_str:<80}")  # Adjust padding width as needed

<<<<<<< HEAD
=======
    if VERBOSE and (epoch_number + 1) % 20 == 0:
        print(f"Added {samples_added} out of {samples_seen} samples.")
        print(
            "Sample throughput (cumulative):",
            clustering_memory.get_sample_throughputs(),
        )
        samples_added = 0
        samples_seen = 0

>>>>>>> ec32a0c6
    # End of task summary
    if end_of_task:
        # Calculate training time for this task
        task_time = task_training_times[current_task_id]

        # Get final accuracy from last epoch evaluation
        final_avg_accuracy = (
            visualizer.task_accuracies[-1] if visualizer.task_accuracies else 0.0
        )

        print(
            f"After fully training task {current_task_id + 1}, average accuracy landed at: {final_avg_accuracy:.4f}"
        )
        print(f"Task training time: {task_time:.2f}s")

t.end("training")
print("\nTraining complete.")


"""
------------------------------
Visualization and end-of-program code
------------------------------
"""

# Calculate and display final average accuracy over all epochs and tasks
if visualizer.epoch_data:
    total_accuracy = sum(ep["overall_accuracy"] for ep in visualizer.epoch_data)
    total_epochs = len(visualizer.epoch_data)
    final_average_accuracy = total_accuracy / total_epochs
    print(
        f"\nFinal Average Accuracy (all epochs, all tasks): {final_average_accuracy:.4f}"
    )


# --- 3. Comprehensive Visualization and Analysis ---
print("\nGenerating comprehensive analysis...")

# Save metrics for future analysis
timestamp = time.strftime("%Y%m%d_%H%M%S")

# Build filename with task type, intro type, random em, quick test mode, and dataset
task_type_abbrev = {
    "class_incremental": "cla",
    "rotation": "rot",
    "permutation": "perm",
}.get(config["task_type"], config["task_type"][:3])

task_introduction_abbrev = {
    "sequential": "seq",
    "half and half": "half",
    "random": "rand",
    "continuous": "cont",
}.get(config["task_introduction"], config["task_introduction"][:3])

quick_mode = "q-" if QUICK_TEST_MODE else ""
random_em = "rem-" if config["random_em"] else ""
dataset_name = config["dataset_name"].lower()
filename = f"results-{quick_mode}{task_introduction_abbrev}-{random_em}{SAMPLING_RATE}-{task_type_abbrev}-{dataset_name}-{timestamp}.pkl"

visualizer.save_metrics(
    os.path.join(params["output_dir"], filename),
    params=params,
)

# Generate simplified report with 3 key visualizations
visualizer.generate_simple_report(
    show_images=config["show_images"],
)

print(f"\nAnalysis complete! Files saved with timestamp: {timestamp}")
print(t)

# End MLFlow run
visualizer.end_run()<|MERGE_RESOLUTION|>--- conflicted
+++ resolved
@@ -212,18 +212,6 @@
         # Print the final string, padding with spaces, and then a newline
         print(f"{final_output_str:<80}")  # Adjust padding width as needed
 
-<<<<<<< HEAD
-=======
-    if VERBOSE and (epoch_number + 1) % 20 == 0:
-        print(f"Added {samples_added} out of {samples_seen} samples.")
-        print(
-            "Sample throughput (cumulative):",
-            clustering_memory.get_sample_throughputs(),
-        )
-        samples_added = 0
-        samples_seen = 0
-
->>>>>>> ec32a0c6
     # End of task summary
     if end_of_task:
         # Calculate training time for this task
