--- conflicted
+++ resolved
@@ -135,10 +135,6 @@
                 model, criterion, eval_dataloader, device=device
             )
             individual_accuracies.append(task_acc)
-<<<<<<< HEAD
-        calculated_average = sum(individual_accuracies) / len(individual_accuracies)
-=======
->>>>>>> a87c3a98
 
         t.end("eval")
         t.start("visualizer")
