# This is the file pulling it all together. Edit sparingly, if at all!
import math
import time, os
from utils import accuracy_test
from utils.task_introduction import MixedTaskDataLoader
from init import initialize_system

# --- 1. Configuration and Initialization ---

# Initialize system with configuration
# Parse command line arguments
(
    config,
    params,
    t,
    device,
    model,
    optimizer,
    criterion,
    lr_scheduler,
    bgd_handler,
    train_dataloaders,
    test_dataloaders,  # list for legacy compatibility
    visualizer,
    epoch_list,
    train_dataloaders_dict,
    num_epochs_per_task,  # dict of task id to number of epochs it'll run
) = initialize_system()

# Extract commonly used variables from config
QUICK_TEST_MODE = config["lite"]
VERBOSE = config["verbose"]
TOTAL_EPOCHS = config["num_epochs"] * config["num_tasks"]
USE_LEARNING_RATE_SCHEDULER = config["use_learning_rate_scheduler"]
LEARNING_RATE = config["learning_rate"]
BATCH_SIZE = config["batch_size"]
SAMPLING_RATE = config["sampling_rate"]
CONTINUAL_LEARNING = config["task_introduction"] == "continuous"

tasks_seen = []  # Used so we're only testing on tasks the model has seen before.
epochs_seen_per_task = []  # So we can track how many epochs per task we've seen before.
task_training_times = (
    []
)  # So we can track task training times even when the epochs are separated.
task_losses = []

# Initializations for lists who have indices directly corresponding to task_id
for i in range(config["num_tasks"]):
    epochs_seen_per_task.append(0)
    task_training_times.append(0)
    task_losses.append(0)


# --- 2. Training Loop ---
t.start("training")
print("Starting training...")
print(
    f"""
Quick Test mode: {QUICK_TEST_MODE} | Task Type: {config['task_type']}
Random EM sampling: {config["random_em"]} | Dataset: {config['dataset_name']}
Use LR: {USE_LEARNING_RATE_SCHEDULER} | Sampling Rate: {SAMPLING_RATE}
Total tasks: {len(train_dataloaders)} | Task introduction type: {config['task_introduction']}"""
)

"""
-------------------------------------------
Main training loop. Per epoch in epoch_list.
-------------------------------------------
"""

for epoch_number, epoch_task_id in enumerate(epoch_list):
    epoch_start_time = time.time()

    epoch_dataloader = train_dataloaders_dict[epoch_task_id]

    end_of_task = False
    epoch_loss = 0
    num_batches = 0

    # Some logic if you're doing continual task introduction.
    current_task_id = math.floor(epoch_task_id)
    next_task_id = math.ceil(epoch_task_id)

    epochs_seen_per_task[current_task_id] += 1

    if CONTINUAL_LEARNING and next_task_id >= config["num_tasks"]:
        # Loops back to the first task.
        # Needs to be disabled in both the dataloader and here if you want it turned off
        next_task_id = -1

    if epochs_seen_per_task[current_task_id] == num_epochs_per_task[current_task_id]:
        end_of_task = True

    # Tracks when we've trained on all tasks for at least one epoch.
    if (next_task_id not in tasks_seen) and (next_task_id != -1):
        tasks_seen.append(next_task_id)
        if len(tasks_seen) == config["num_tasks"]:
            print("\nAll tasks have been seen at least once.")

    # Train the model per batch.
    model.train()

    """Per batch training loop"""
    for batch_idx, (data, labels) in enumerate(epoch_dataloader):
        # Move data to device
        data, labels = data.to(device), labels.to(device)

        # optimize handles model update
        t.start("optimize")
        batch_loss = bgd_handler.optimize(data, labels)
        t.end("optimize")

        # Track batch loss
        if batch_loss is not None:
            epoch_loss += batch_loss
            visualizer.add_batch_loss(
                current_task_id,
                (epochs_seen_per_task[current_task_id] - 1),
                batch_idx,
                batch_loss,
            )

        num_batches += 1

        # Update progress bar every 50 batches or on last batch
        if (
            not QUICK_TEST_MODE
            and VERBOSE
            and (batch_idx % 50 == 0 or batch_idx == len(epoch_dataloader) - 1)
        ):
            progress = (batch_idx + 1) / len(epoch_dataloader)
            bar_length = 30
            filled_length = int(bar_length * progress)
            bar = "█" * filled_length + "-" * (bar_length - filled_length)
            task_str = (
                f"Tasks {current_task_id + 1:1} and {next_task_id + 1:1}"
                if current_task_id != next_task_id
                else f"Task {current_task_id + 1}"
            )
            print(
                f"\r{task_str}, Epoch {epochs_seen_per_task[current_task_id]:>2}/"
                f"{num_epochs_per_task[current_task_id]}:"
                f" |{bar}| {progress:.1%} (Batch {batch_idx + 1}/{len(epoch_dataloader)})",
                end="",
                flush=True,
            )

    epoch_training_time = time.time() - epoch_start_time
    task_training_times[current_task_id] += epoch_training_time

    # Track epoch loss
    avg_epoch_loss = epoch_loss / max(num_batches, 1)

    # Evaluate performance after each epoch
    # <editor-fold desc="Evaluation">
    t.start("eval")
    model.eval()

    avg_accuracy = accuracy_test.evaluate_particular_tasks(
        model, criterion, test_dataloaders, tasks_seen, device=device
    )

    # Evaluate on individual tasks for detailed tracking
    individual_accuracies = []
    for list_idx, eval_task_id in enumerate(tasks_seen):
        eval_dataloader = test_dataloaders[eval_task_id]
        task_acc = accuracy_test.evaluate_single_task(
            model, criterion, eval_dataloader, device=device
        )
        individual_accuracies.append(task_acc)

    t.end("eval")

    t.start("visualizer")
    # Update visualizer with epoch metrics
    current_lr = lr_scheduler.get_lr() if USE_LEARNING_RATE_SCHEDULER else LEARNING_RATE

    visualizer.update_metrics(
        task_id=current_task_id,
        overall_accuracy=avg_accuracy,
        individual_accuracies=individual_accuracies,
        epoch_loss=avg_epoch_loss,
        memory_size=None,
        training_time=time.time() - epoch_start_time,
        learning_rate=current_lr,
    )
    t.end("visualizer")

    # Print epoch summary
    if QUICK_TEST_MODE and (
        epoch_number % 5 == 0
        or epoch_number == num_epochs_per_task[current_task_id] - 1
    ):
        print(
            f"  Epoch {epoch_number + 1}/{num_epochs_per_task[current_task_id]}: Loss = {avg_epoch_loss:.4f}, Accuracy = {avg_accuracy:.4f}"
        )

    if not QUICK_TEST_MODE:
        task_str = (
            f"Tasks {current_task_id + 1:1} and {next_task_id + 1:1}"
            if current_task_id != next_task_id
            else f"Task {current_task_id + 1}"
        )
        final_output_str = (
            f"\r{' ' * 85}\r{task_str}, Epoch {epochs_seen_per_task[current_task_id]:>2}/{num_epochs_per_task[current_task_id]}:"
            f" Accuracy: {avg_accuracy:.2%} Loss {avg_epoch_loss:.4}"
        )

        # Print the final string, padding with spaces, and then a newline
        print(f"{final_output_str:<80}")  # Adjust padding width as needed

<<<<<<< HEAD
=======
    if (epoch_number + 1) % 20 == 0:
        print(f"\r{' ' * 85}\rAdded {samples_added} out of {samples_seen} samples.")
        print(
            "Sample throughput (cumulative):",
            clustering_memory.get_sample_throughputs(),
        )
        samples_added = 0
        samples_seen = 0

>>>>>>> ffa5ac55
    # End of task summary
    if end_of_task:
        # Calculate training time for this task
        task_time = task_training_times[current_task_id]

        # Get final accuracy from last epoch evaluation
        final_avg_accuracy = (
            visualizer.task_accuracies[-1] if visualizer.task_accuracies else 0.0
        )

        print(
            f"After fully training task {current_task_id + 1}, average accuracy landed at: {final_avg_accuracy:.4f}"
        )
        print(f"Task training time: {task_time:.2f}s")

t.end("training")
print("\nTraining complete.")


"""
------------------------------
Visualization and end-of-program code
------------------------------
"""

# Calculate and display final average accuracy over all epochs and tasks
if visualizer.epoch_data:
    total_accuracy = sum(ep["overall_accuracy"] for ep in visualizer.epoch_data)
    total_epochs = len(visualizer.epoch_data)
    final_average_accuracy = total_accuracy / total_epochs
    print(
        f"\nFinal Average Accuracy (all epochs, all tasks): {final_average_accuracy:.4f}"
    )


# --- 3. Comprehensive Visualization and Analysis ---
print("\nGenerating comprehensive analysis...")

# Save metrics for future analysis
timestamp = time.strftime("%Y%m%d_%H%M%S")

# Build filename with task type, intro type, random em, quick test mode, and dataset
task_type_abbrev = {
    "class_incremental": "cla",
    "rotation": "rot",
    "permutation": "perm",
}.get(config["task_type"], config["task_type"][:3])

task_introduction_abbrev = {
    "sequential": "seq",
    "half and half": "half",
    "random": "rand",
    "continuous": "cont",
}.get(config["task_introduction"], config["task_introduction"][:3])

quick_mode = "q-" if QUICK_TEST_MODE else ""
random_em = "rem-" if config["random_em"] else ""
dataset_name = config["dataset_name"].lower()
filename = f"results-{quick_mode}{task_introduction_abbrev}-{random_em}{SAMPLING_RATE}-{task_type_abbrev}-{dataset_name}-{timestamp}.pkl"

visualizer.save_metrics(
    os.path.join(params["output_dir"], filename),
    params=params,
)

# Generate simplified report with 3 key visualizations
visualizer.generate_simple_report(
    show_images=config["show_images"],
)

print(f"\nAnalysis complete! Files saved with timestamp: {timestamp}")
print(t)

# End MLFlow run
visualizer.end_run()<|MERGE_RESOLUTION|>--- conflicted
+++ resolved
@@ -209,18 +209,6 @@
         # Print the final string, padding with spaces, and then a newline
         print(f"{final_output_str:<80}")  # Adjust padding width as needed
 
-<<<<<<< HEAD
-=======
-    if (epoch_number + 1) % 20 == 0:
-        print(f"\r{' ' * 85}\rAdded {samples_added} out of {samples_seen} samples.")
-        print(
-            "Sample throughput (cumulative):",
-            clustering_memory.get_sample_throughputs(),
-        )
-        samples_added = 0
-        samples_seen = 0
-
->>>>>>> ffa5ac55
     # End of task summary
     if end_of_task:
         # Calculate training time for this task
