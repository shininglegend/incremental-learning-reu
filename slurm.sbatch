#!/bin/bash
#SBATCH --job-name="parallel_taagem"
#SBATCH --output="./sbatch_results/slurm-%A_%a.out" # %A for Job Array ID, %a for Task ID output
#SBATCH --error="./sbatch_results/slurm-%A_%a.err"  # Error log file
#SBATCH --nodes=1 # Nodes per instance. 1 node = 24 CPUs. Baseline 1
#SBATCH --ntasks=1 # Each array task runs one main script. Baseline 1
<<<<<<< HEAD
#SBATCH --cpus-per-task=16 # How many CPU cores per instance. Baseline 24
=======
>>>>>>> ec32a0c6
#SBATCH --mem=2G  # Request memory in Gigabytes. One new_main.py job takes about 1.2G RAM. Request a little extra.
#SBATCH --time="00:30:00" # 00:12:41 baseline. Request a little extra.
#SBATCH --array=0-4 # Adjust the range based on how many runs you want. 0-4 for 5 runs, 0-19 for 20 runs
<<<<<<< HEAD
#SBATCH --gres=gpu:1
##SBATCH --exclude=hpcl4-5,hpcl5-3,hpcl6-1,hpcl4-1,hpcl4-2,hpcl4-3 # these guys are bad
=======
#SBATCH --exclusive
#SBATCH --exclude=hpcl4-1,hpcl4-2,hpcl4-3,hpcl4-5,hpcl5-3,hpcl6-1 # Block nodes
>>>>>>> ec32a0c6
# #SBATCH --partition="$PARTITION_NAME"
# #SBATCH --cpus-per-task=24 # How many CPU cores per instance. Baseline 24


# A Slurm batch script for running the program many times in parallel across CPUs

# ------- GLOBAL CONFIG (CUSTOMIZE WITH YOUR FILE LOCATIONS) -------
HOME_DIR="/home/NAS/$USER/incremental-learning-reu"
PYTHON_SCRIPT="$HOME_DIR/main.py" # Or wherever you put main.py

# Define Python executable path relative to the script's directory
PYTHON_EXEC=$3
if [ ! -f "$PYTHON_EXEC" ]; then
    echo "Error: Python executable '$PYTHON_EXEC' not found."
    exit 1
fi

# General Job Settings
JOB_NAME="parallel_taagem"          # A descriptive name for your job
TIME_LIMIT="00:20:00"            # Max time for each task (HH:MM:SS)
TASK_TYPE=$1 # Type of task: "permutation", "class_split", "rotation"
DATASET_NAME=$2 # mnist or fashion_mnist
if [[ -z "$TASK_TYPE" || -z "$DATASET_NAME" ]]; then
    echo "Usage: $0 <task_type> <dataset_name>"
    echo "Example: $0 permutation mnist"
    exit 1
fi


# Resource Requests per Program Instance (i.e., per Array Task)
NODES_PER_INSTANCE=1             # Number of nodes each program instance needs. baseline 1
CORES_PER_INSTANCE=24            # Number of CPU cores each program instance needs. 24 for a full node
MEM_PER_INSTANCE_GB=2            # Memory in GB each program instance needs. 2G baseline

# --- EXECUTION ---

#JOB-SPECIFIC Directory for all sbatch stuff
JOB_SCRATCH_DIR="$HOME_DIR/sbatch_results/job_info/${SLURM_JOB_ID}_${SLURM_ARRAY_TASK_ID}"

echo "DEBUG: SLURM_ARRAY_TASK_ID: $SLURM_ARRAY_TASK_ID"
echo "DEBUG: Attempting to create directory: \"$JOB_SCRATCH_DIR\""

mkdir -p "$JOB_SCRATCH_DIR" || { echo "Error: Failed to create scratch directory $JOB_SCRATCH_DIR. Check path or permissions."; exit 1; }

SOURCE_DATASET_PATH="$HOME_DIR/datasets"

echo "Copying dataset from $SOURCE_DATASET_PATH to $JOB_SCRATCH_DIR/mnist-dataset/"
cp -r "$SOURCE_DATASET_PATH" "$JOB_SCRATCH_DIR/mnist-dataset/"
if [ $? -ne 0 ]; then
    echo "Error: Failed to copy dataset. Check SOURCE_DATASET_PATH and permissions."
    exit 1
fi
echo "Dataset copied successfully."


# Kaggle is being mean :(
export KAGGLE_HOME="$JOB_SCRATCH_DIR/kaggle_data"
export KAGGLE_CONFIG_DIR="$JOB_SCRATCH_DIR/.kaggle"
export KAGGLE_DATASET_DIR="$JOB_SCRATCH_DIR/datasets"

export XDG_CACHE_HOME="$JOB_SCRATCH_DIR/cache"
export TMPDIR="$JOB_SCRATCH_DIR/tmp"
mkdir -p "$KAGGLE_CONFIG_DIR" "$XDG_CACHE_HOME" "$TMPDIR" || { echo "Error: Failed to create necessary sub-directories for caches."; exit 1; }


# Define Python executable path relative to the script's directory
SCRIPT_DIR=$(dirname "$0")

# Ensure stdout/stderr are unbuffered for real-time logging
export PYTHONUNBUFFERED=TRUE

# Basic checks
if [ ! -f "$PYTHON_SCRIPT" ]; then
    echo "Error: Python script '$PYTHON_SCRIPT' not found."
    exit 1
fi

echo "------------------------------------------------------------"
echo "SLURM Job ID: $SLURM_JOB_ID"
echo "SLURM Array Task ID: $SLURM_ARRAY_TASK_ID"
echo "Running on host: $(hostname)"
echo "Current directory: $(pwd)"
echo "Python executable: $PYTHON_EXEC"
echo "Target Python script: $PYTHON_SCRIPT"
echo "This task requested $CORES_PER_INSTANCE CPU cores."
echo "------------------------------------------------------------"


# --- Debugging variables ---
echo "--- SLURM Variable Debugging ---"
echo "SLURM_JOB_ID: $SLURM_JOB_ID"
echo "SLURM_ARRAY_JOB_ID: $SLURM_ARRAY_JOB_ID" # This is the ID of the parent array job
echo "SLURM_ARRAY_TASK_ID: $SLURM_ARRAY_TASK_ID"
echo "TOTAL_RUNS (from sbatch): $TOTAL_RUNS"
echo "--- End SLURM Variable Debugging ---"

# Execute your Python script
echo "Executing Python script with arguments:"
echo "$PYTHON_EXEC" "$PYTHON_SCRIPT" --output_dir "$JOB_SCRATCH_DIR" --data_dir "$JOB_SCRATCH_DIR/mnist-dataset" --task_type "$TASK_TYPE" --dataset "$DATASET_NAME" --no_verbose

# Execute your Python script directly for this array task.
# You can pass the array task ID as an argument to your Python script if it needs it.
"$PYTHON_EXEC" "$PYTHON_SCRIPT" --output_dir "$JOB_SCRATCH_DIR" --data_dir "$JOB_SCRATCH_DIR/mnist-dataset" --task_type "$TASK_TYPE" --dataset "$DATASET_NAME" --no_verbose

echo "------------------------------------------------------------"
echo "Task $SLURM_ARRAY_TASK_ID finished at: $(date)"
echo "------------------------------------------------------------"

# --- CLEANUP ---
echo "Copying output files to test_results directory"
mkdir -p "$HOME_DIR/test_results/$4"
for file in "$JOB_SCRATCH_DIR"/*; do
    [ -f "$file" ] || continue
    basename=$(basename "$file")
    name="${basename%.*}"
    ext="${basename##*.}"
    [ "$name" = "$ext" ] && dest="$HOME_DIR/test_results/$4/${basename}_${SLURM_ARRAY_TASK_ID}" || dest="$HOME_DIR/test_results/$4/${name}_${SLURM_ARRAY_TASK_ID}.$ext"
    cp "$file" "$dest"
done
rm -rf "$JOB_SCRATCH_DIR"

echo "Job script complete. :)"<|MERGE_RESOLUTION|>--- conflicted
+++ resolved
@@ -4,20 +4,11 @@
 #SBATCH --error="./sbatch_results/slurm-%A_%a.err"  # Error log file
 #SBATCH --nodes=1 # Nodes per instance. 1 node = 24 CPUs. Baseline 1
 #SBATCH --ntasks=1 # Each array task runs one main script. Baseline 1
-<<<<<<< HEAD
-#SBATCH --cpus-per-task=16 # How many CPU cores per instance. Baseline 24
-=======
->>>>>>> ec32a0c6
 #SBATCH --mem=2G  # Request memory in Gigabytes. One new_main.py job takes about 1.2G RAM. Request a little extra.
 #SBATCH --time="00:30:00" # 00:12:41 baseline. Request a little extra.
 #SBATCH --array=0-4 # Adjust the range based on how many runs you want. 0-4 for 5 runs, 0-19 for 20 runs
-<<<<<<< HEAD
-#SBATCH --gres=gpu:1
-##SBATCH --exclude=hpcl4-5,hpcl5-3,hpcl6-1,hpcl4-1,hpcl4-2,hpcl4-3 # these guys are bad
-=======
 #SBATCH --exclusive
 #SBATCH --exclude=hpcl4-1,hpcl4-2,hpcl4-3,hpcl4-5,hpcl5-3,hpcl6-1 # Block nodes
->>>>>>> ec32a0c6
 # #SBATCH --partition="$PARTITION_NAME"
 # #SBATCH --cpus-per-task=24 # How many CPU cores per instance. Baseline 24
 
