/test_results/*
/sbatch_results/*
TRAINING_LOG.md
<<<<<<< HEAD
.idea/
=======
/mlruns/*
>>>>>>> ce0a1ab3

# Ignore the data file itself
*.csv
*.zip
/datasets/

# Byte-compiled / optimized / DLL files
__pycache__/
*.py[cod]
*$py.class

# C extensions
*.so

# Distribution / packaging
.Python
build/
develop-eggs/
dist/
downloads/
eggs/
.eggs/
lib/
lib64/
parts/
sdist/
var/
wheels/
share/python-wheels/
*.egg-info/
.installed.cfg
*.egg
MANIFEST

# PyInstaller
#  Usually these files are written by a python script from a template
#  before PyInstaller builds the exe, so as to inject date/other infos into it.
*.manifest
*.spec

# Installer logs
pip-log.txt
pip-delete-this-directory.txt

# Unit test / coverage reports
htmlcov/
.tox/
.nox/
.coverage
.coverage.*
.cache
nosetests.xml
coverage.xml
*.cover
*.py,cover
.hypothesis/
.pytest_cache/
cover/

# Translations
*.mo
*.pot

# Django stuff:
*.log
local_settings.py
db.sqlite3
db.sqlite3-journal

# Flask stuff:
instance/
.webassets-cache

# Scrapy stuff:
.scrapy

# Sphinx documentation
docs/_build/

# PyBuilder
.pybuilder/
target/

# Jupyter Notebook
.ipynb_checkpoints

# IPython
profile_default/
ipython_config.py

# pyenv
#   For a library or package, you might want to ignore these files since the code is
#   intended to run in multiple environments; otherwise, check them in:
# .python-version

# pipenv
#   According to pypa/pipenv#598, it is recommended to include Pipfile.lock in version control.
#   However, in case of collaboration, if having platform-specific dependencies or dependencies
#   having no cross-platform support, pipenv may install dependencies that don't work, or not
#   install all needed dependencies.
#Pipfile.lock

# UV
#   Similar to Pipfile.lock, it is generally recommended to include uv.lock in version control.
#   This is especially recommended for binary packages to ensure reproducibility, and is more
#   commonly ignored for libraries.
#uv.lock

# poetry
#   Similar to Pipfile.lock, it is generally recommended to include poetry.lock in version control.
#   This is especially recommended for binary packages to ensure reproducibility, and is more
#   commonly ignored for libraries.
#   https://python-poetry.org/docs/basic-usage/#commit-your-poetrylock-file-to-version-control
#poetry.lock

# pdm
#   Similar to Pipfile.lock, it is generally recommended to include pdm.lock in version control.
#pdm.lock
#   pdm stores project-wide configurations in .pdm.toml, but it is recommended to not include it
#   in version control.
#   https://pdm.fming.dev/latest/usage/project/#working-with-version-control
.pdm.toml
.pdm-python
.pdm-build/

# PEP 582; used by e.g. github.com/David-OConnor/pyflow and github.com/pdm-project/pdm
__pypackages__/

# Celery stuff
celerybeat-schedule
celerybeat.pid

# SageMath parsed files
*.sage.py

# Environments
.env
.venv
env/
venv/
ENV/
env.bak/
venv.bak/

# Spyder project settings
.spyderproject
.spyproject

# Rope project settings
.ropeproject

# mkdocs documentation
/site

# mypy
.mypy_cache/
.dmypy.json
dmypy.json

# Pyre type checker
.pyre/

# pytype static type analyzer
.pytype/

# Cython debug symbols
cython_debug/

# PyCharm
#  JetBrains specific template is maintained in a separate JetBrains.gitignore that can
#  be found at https://github.com/github/gitignore/blob/main/Global/JetBrains.gitignore
#  and can be added to the global gitignore or merged into this file.  For a more nuclear
#  option (not recommended) you can uncomment the following to ignore the entire idea folder.
#.idea/

# Abstra
# Abstra is an AI-powered process automation framework.
# Ignore directories containing user credentials, local state, and settings.
# Learn more at https://abstra.io/docs
.abstra/

# Visual Studio Code
#  Visual Studio Code specific template is maintained in a separate VisualStudioCode.gitignore
#  that can be found at https://github.com/github/gitignore/blob/main/Global/VisualStudioCode.gitignore
#  and can be added to the global gitignore or merged into this file. However, if you prefer,
#  you could uncomment the following to ignore the enitre vscode folder
# .vscode/

# Ruff stuff:
.ruff_cache/

# PyPI configuration file
.pypirc

# Cursor
#  Cursor is an AI-powered code editor. `.cursorignore` specifies files/directories to
#  exclude from AI features like autocomplete and code analysis. Recommended for sensitive data
#  refer to https://docs.cursor.com/context/ignore-files
.cursorignore
.cursorindexingignore<|MERGE_RESOLUTION|>--- conflicted
+++ resolved
@@ -1,11 +1,8 @@
 /test_results/*
 /sbatch_results/*
 TRAINING_LOG.md
-<<<<<<< HEAD
 .idea/
-=======
 /mlruns/*
->>>>>>> ce0a1ab3
 
 # Ignore the data file itself
 *.csv
