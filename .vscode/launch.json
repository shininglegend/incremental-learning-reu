{
  // Use IntelliSense to learn about possible attributes.
  // Hover to view descriptions of existing attributes.
  // For more information, visit: https://go.microsoft.com/fwlink/?linkid=830387
  "version": "0.2.0",
  "configurations": [
    {
      "name": "Python Debugger: Current File",
      "type": "debugpy",
      "request": "launch",
      "program": "${file}",
      "console": "integratedTerminal"
    },
    {
      "name": "Python Debugger: Normal Mode",
      "type": "debugpy",
      "request": "launch",
      "program": "main.py",
      "console": "integratedTerminal",
<<<<<<< HEAD
      "args": "--experiment_name debug-perm-mnist --random_em"
=======
      "args": "--experiment_name debug-perm-mnist"
>>>>>>> a87c3a98
    },
    {
      "name": "Python Debugger: Quick Test Mode with Permutations",
      "type": "debugpy",
      "request": "launch",
      "program": "main.py",
      "console": "integratedTerminal",
      "args": "--lite --experiment_name quick-debug-perm-mnist"
    },
    {
      "name": "Python Debugger: Normal Mode with Class Split",
      "type": "debugpy",
      "request": "launch",
      "program": "main.py",
      "console": "integratedTerminal",
<<<<<<< HEAD
      "args": ["--task_type class_split", "--experiment_name debug-clssplt-mnist"]
=======
      "args": "--task_type class_split --experiment_name debug-clssplt-mnist"
>>>>>>> a87c3a98
    },
    {
      "name": "Python Debugger: Normal Mode with Rotations",
      "type": "debugpy",
      "request": "launch",
      "program": "main.py",
      "console": "integratedTerminal",
<<<<<<< HEAD
      "args": ["--task_type rotation", "--experiment_name debug-rot-mnist"]
=======
      "args": "--task_type rotation --experiment_name debug-rot-mnist"
>>>>>>> a87c3a98
    }
  ]
}<|MERGE_RESOLUTION|>--- conflicted
+++ resolved
@@ -17,11 +17,7 @@
       "request": "launch",
       "program": "main.py",
       "console": "integratedTerminal",
-<<<<<<< HEAD
-      "args": "--experiment_name debug-perm-mnist --random_em"
-=======
       "args": "--experiment_name debug-perm-mnist"
->>>>>>> a87c3a98
     },
     {
       "name": "Python Debugger: Quick Test Mode with Permutations",
@@ -37,11 +33,7 @@
       "request": "launch",
       "program": "main.py",
       "console": "integratedTerminal",
-<<<<<<< HEAD
-      "args": ["--task_type class_split", "--experiment_name debug-clssplt-mnist"]
-=======
       "args": "--task_type class_split --experiment_name debug-clssplt-mnist"
->>>>>>> a87c3a98
     },
     {
       "name": "Python Debugger: Normal Mode with Rotations",
@@ -49,11 +41,7 @@
       "request": "launch",
       "program": "main.py",
       "console": "integratedTerminal",
-<<<<<<< HEAD
-      "args": ["--task_type rotation", "--experiment_name debug-rot-mnist"]
-=======
       "args": "--task_type rotation --experiment_name debug-rot-mnist"
->>>>>>> a87c3a98
     }
   ]
 }